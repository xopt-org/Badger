--- conflicted
+++ resolved
@@ -7,11 +7,13 @@
 from pydantic import BaseModel, Field, ValidationError
 from typing import Any, Dict, Optional, Union
 
+AUTO_REFRESH = False
+
 class Setting(BaseModel):
     """
     Setting model to store the configuration details.
 
-<<<<<<< HEAD
+
     Attributes
     ----------
     display_name : str
@@ -24,90 +26,6 @@
     display_name: str 
     description: str
     value: Optional[Union[str, int, bool, None]] = Field(None, description="The value of the setting which can be of different types.")
-=======
-AUTO_REFRESH = False
-
-
-BADGER_PATH_DICT = {
-    "BADGER_PLUGIN_ROOT": {
-        "display name": "plugin root",
-        "description": "This setting (BADGER_PLUGIN_ROOT) tells Badger where to look for the plugins",
-        "default value": None,
-    },
-    "BADGER_DB_ROOT": {
-        "display name": "database root",
-        "description": "This setting (BADGER_DB_ROOT) tells Badger where to store the routine database",
-        "default value": None,
-    },
-    "BADGER_LOGBOOK_ROOT": {
-        "display name": "logbook root",
-        "description": "This setting (BADGER_LOGBOOK_ROOT) tells Badger where to send the logs (GUI mode)",
-        "default value": None,
-    },
-    "BADGER_ARCHIVE_ROOT": {
-        "display name": "archive root",
-        "description": "This setting (BADGER_ARCHIVE_ROOT) tells Badger where to archive the historical optimization runs",
-        "default value": None,
-    },
-}
-
-
-BADGER_CORE_DICT = {
-    # 'BADGER_CHECK_VAR_INTERVAL': {
-    #     'display name': 'check var interval',
-    #     'description': 'Waiting time between each round of check var when set var to env, unit is second',
-    #     'default value': 0.1,
-    # },
-    # 'BADGER_CHECK_VAR_TIMEOUT': {
-    #     'display name': 'check var timeout',
-    #     'description': 'Maximum waiting time before giving up check var if takes too long time, unit is second',
-    #     'default value': 3,
-    # },
-    "BADGER_DATA_DUMP_PERIOD": {
-        "display name": "data dump period",
-        "description": "Minimum time interval between data dumps, unit is second",
-        "default value": 1,
-    },
-    # 'BADGER_PLUGINS_URL': {
-    #     'display name': 'badger plugins url',
-    #     'description': 'URL for badger plugins server',
-    #     'default value': 'http://teeport.ml/badger-plugins'
-    # }
-}
-
-
-BADGER_GUI_DICT = {
-    "BADGER_THEME": {
-        "display name": "theme",
-        "description": "Theme for the Badger GUI",
-        "default value": "dark",
-    },
-    "BADGER_ENABLE_ADVANCED": {
-        "display name": "enable advanced features",
-        "description": "Enable advanced features on the GUI",
-        "default value": False,
-    },
-}
-
-
-def init_settings():
-    settings = QSettings("SLAC-ML", "Badger")
-
-    for key in BADGER_PATH_DICT.keys():
-        if settings.value(key) is None:
-            settings.setValue(key, BADGER_PATH_DICT[key]["default value"])
-    for key in BADGER_CORE_DICT.keys():
-        if settings.value(key) is None:
-            settings.setValue(key, BADGER_CORE_DICT[key]["default value"])
-    for key in BADGER_GUI_DICT.keys():
-        if settings.value(key) is None:
-            settings.setValue(key, BADGER_GUI_DICT[key]["default value"])
-
-
-def list_settings():
-    """List all the settings in Badger
->>>>>>> 3a43e488
-
 
 class BadgerConfig(BaseModel):
     """
