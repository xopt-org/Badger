--- conflicted
+++ resolved
@@ -1,20 +1,12 @@
 import time
 import logging
-<<<<<<< HEAD
-=======
 
 logger = logging.getLogger(__name__)
 from operator import itemgetter
->>>>>>> a6825c2a
 from typing import Callable
 from pandas import DataFrame, concat
 from pydantic import BaseModel
 from xopt import Generator
-<<<<<<< HEAD
-from badger.environment import Environment
-from badger.utils import ParetoFront, parse_rule, curr_ts_to_str, dump_state
-logger = logging.getLogger(__name__)
-=======
 from .environment import Environment
 from .utils import (
     range_to_str,
@@ -487,7 +479,6 @@
         raise BadgerNotImplementedError(f"scaling function {name} is not supported")
 
     return func
->>>>>>> a6825c2a
 
 
 class Routine(BaseModel):
