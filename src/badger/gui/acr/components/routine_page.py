from typing import Any
import warnings
import traceback
import copy
from functools import partial
import os
import yaml

import numpy as np
import pandas as pd
from PyQt5.QtCore import Qt, pyqtSignal, QTimer
from PyQt5.QtWidgets import QLineEdit, QLabel, QPushButton, QFileDialog
from PyQt5.QtWidgets import QMessageBox, QWidget, QTabWidget
from PyQt5.QtWidgets import QVBoxLayout, QHBoxLayout, QScrollArea
from PyQt5.QtWidgets import QTableWidgetItem, QPlainTextEdit
from coolname import generate_slug
from xopt import VOCS
from xopt.generators import (
    get_generator_defaults,
    all_generator_names,
    get_generator_dynamic,
)
from xopt.utils import get_local_region
from pydantic import ValidationError

from badger.gui.acr.components.generator_cbox import BadgerAlgoBox
from badger.gui.default.components.data_table import (
    get_table_content_as_dict,
    set_init_data_table,
    update_init_data_table,
)
from badger.gui.acr.components.env_cbox import BadgerEnvBox
from badger.gui.default.components.filter_cbox import BadgerFilterBox
from badger.gui.default.windows.docs_window import BadgerDocsWindow
from badger.gui.default.windows.env_docs_window import BadgerEnvDocsWindow
from badger.gui.default.windows.edit_script_dialog import BadgerEditScriptDialog
from badger.gui.default.windows.lim_vrange_dialog import BadgerLimitVariableRangeDialog
from badger.gui.acr.windows.ind_lim_vrange_dialog import (
    BadgerIndividualLimitVariableRangeDialog,
)
from badger.gui.default.windows.review_dialog import BadgerReviewDialog
from badger.gui.default.windows.add_random_dialog import BadgerAddRandomDialog
from badger.gui.default.windows.message_dialog import BadgerScrollableMessageBox
from badger.gui.default.utils import filter_generator_config
from badger.gui.acr.components.archive_search import ArchiveSearchWidget
from badger.archive import update_run
from badger.environment import instantiate_env
from badger.errors import (
    BadgerEnvNotFoundError,
    BadgerRoutineError,
    BadgerEnvVarError,
    BadgerEnvInstantiationError,
    VariableRangeError,
)
from badger.factory import list_generators, list_env, get_env
from badger.routine import Routine
from badger.settings import init_settings
from datetime import datetime
from badger.utils import (
    BlockSignalsContext,
    load_config,
    strtobool,
    get_badger_version,
    get_xopt_version,
)

import logging

logger = logging.getLogger(__name__)

LABEL_WIDTH = 96
CONS_RELATION_DICT = {
    ">": "GREATER_THAN",
    "<": "LESS_THAN",
}
CONS_RELATION_DICT_INV = {
    "GREATER_THAN": ">",
    "LESS_THAN": "<",
}

logger = logging.getLogger(__name__)


def format_validation_error(e: ValidationError) -> str:
    """Convert Pydantic ValidationError into a friendly message."""
    messages = ["\n"]
    for err in e.errors():
        loc = " -> ".join(str(item) for item in err["loc"])
        msg = f"{loc}: {err['msg']}\n"
        messages.append(msg)
    return "\n".join(messages)


class BadgerRoutinePage(QWidget):
    sig_updated = pyqtSignal(str, str)  # routine name, routine description
    sig_load_template = pyqtSignal(str)  # template path
    sig_save_template = pyqtSignal(str)  # template path

    def __init__(self):
        logger.info("Initializing BadgerRoutinePage.")
        super().__init__()

        self.generators = list_generators()
        self.envs = list_env()
        self.env = None
        self.routine = None
        self.script = ""
        self.window_docs = BadgerDocsWindow(self, "")
        self.window_env_docs = BadgerEnvDocsWindow(self, "")
        self.vars_env = None  # needed for passing env vars to the var table

        # Limit variable ranges
        self.limit_option = {
            "limit_option_idx": 0,
            "ratio_curr": 0.1,
            "ratio_full": 0.1,
            "delta": 0.1,
        }

        # Add radom points config
        self.add_rand_config = {
            "method": 0,
            "n_points": 3,
            "fraction": 0.1,
        }
        self.rc_dialog = None

        # Record the initial table actions
        self.init_table_actions = []
        # Record the ratio var ranges
        self.ratio_var_ranges = {}
        # Record the overrided variable ranges
        self.var_hard_limit = {}

        self.init_ui()
        self.config_logic()

        # Trigger the re-rendering of the environment box
        self.env_box.relative_to_curr.setChecked(True)
        # remember user selection from lim_vrange_dialog gui
        # 2: not initialized, 1: apply to all, 0: apply to only visible
        self.lim_apply_to_vars = 2

    def init_ui(self):
        logger.info("Initializing UI for BadgerRoutinePage.")
        config_singleton = init_settings()

        # Set up the layout
        vbox = QVBoxLayout(self)
        vbox.setContentsMargins(8, 18, 8, 0)

        self.tabs = tabs = QTabWidget()
        vbox.addWidget(tabs)

        # Meta group
        self.group_meta = group_meta = QWidget()
        vbox_meta = QVBoxLayout(group_meta)
        vbox_meta.setContentsMargins(8, 8, 8, 8)
        tabs.addTab(group_meta, "Metadata")

        # Name
        name = QWidget()
        hbox_name = QHBoxLayout(name)
        hbox_name.setContentsMargins(0, 0, 0, 0)
        label = QLabel("Name")
        label.setFixedWidth(LABEL_WIDTH)
        self.edit_save = edit_save = QLineEdit()
        edit_save.setPlaceholderText(generate_slug(2))
        hbox_name.addWidget(label)
        hbox_name.addWidget(edit_save, 1)
        vbox_meta.addWidget(name, alignment=Qt.AlignTop)

        # Description
        descr = QWidget()
        hbox_descr = QHBoxLayout(descr)
        hbox_descr.setContentsMargins(0, 0, 0, 0)
        lbl_descr_col = QWidget()
        vbox_lbl_descr = QVBoxLayout(lbl_descr_col)
        vbox_lbl_descr.setContentsMargins(0, 0, 0, 0)
        lbl_descr = QLabel("Description")
        lbl_descr.setFixedWidth(LABEL_WIDTH)
        vbox_lbl_descr.addWidget(lbl_descr)
        vbox_lbl_descr.addStretch(1)
        hbox_descr.addWidget(lbl_descr_col)

        edit_descr_col = QWidget()
        vbox_descr_edit = QVBoxLayout(edit_descr_col)
        vbox_descr_edit.setContentsMargins(0, 0, 0, 0)
        self.edit_descr = edit_descr = QPlainTextEdit()
        edit_descr.setMinimumHeight(80)
        vbox_descr_edit.addWidget(edit_descr)
        descr_bar = QWidget()
        hbox_descr_bar = QHBoxLayout(descr_bar)
        hbox_descr_bar.setContentsMargins(0, 0, 0, 0)
        self.btn_descr_update = btn_update = QPushButton("Update Description")
        btn_update.setDisabled(True)
        btn_update.setFixedSize(128, 24)
        hbox_descr_bar.addStretch(1)
        hbox_descr_bar.addWidget(btn_update)
        vbox_descr_edit.addWidget(descr_bar)
        hbox_descr.addWidget(edit_descr_col)
        vbox_meta.addWidget(descr)
        descr_bar.hide()

        # Save Template Button
        template_button = QWidget()
        hbox_name = QHBoxLayout(template_button)
        hbox_name.setContentsMargins(0, 0, 0, 0)
        self.save_template_button = save_template_button = QPushButton(
            "Save as Template"
        )
        save_template_button.setFixedSize(128, 24)
        hbox_name.addWidget(save_template_button, alignment=Qt.AlignRight)
        vbox_meta.addWidget(template_button, alignment=Qt.AlignBottom)
        template_button.show()

        # Tags
        self.cbox_tags = cbox_tags = BadgerFilterBox(title=" Tags")
        if not strtobool(config_singleton.read_value("BADGER_ENABLE_ADVANCED")):
            cbox_tags.hide()
        vbox_meta.addWidget(cbox_tags, alignment=Qt.AlignTop)
        # vbox_meta.addStretch()

        # vbox.addWidget(group_meta)

        # Env box
        self.BADGER_PLUGIN_ROOT = BADGER_PLUGIN_ROOT = config_singleton.read_value(
            "BADGER_PLUGIN_ROOT"
        )
        env_dict_dir = os.path.join(
            BADGER_PLUGIN_ROOT, "environments", "env_colors.yaml"
        )
        try:
            with open(env_dict_dir, "r") as stream:
                env_dict = yaml.safe_load(stream)
        except (FileNotFoundError, yaml.YAMLError):
            env_dict = {}
        self.env_box = BadgerEnvBox(env_dict, None, self.envs)
        scroll_area = QScrollArea()
        scroll_area.setFrameShape(QScrollArea.NoFrame)
        scroll_area.setStyleSheet(
            """
            QScrollArea {
                border: none;  /* Remove border */
                margin: 0px;   /* Remove margin */
                padding: 0px;  /* Remove padding */
            }
            QScrollArea > QWidget {
                margin: 0px;   /* Remove margin inside */
            }
        """
        )
        scroll_content_env = QWidget()
        scroll_layout_env = QVBoxLayout(scroll_content_env)
        scroll_layout_env.setContentsMargins(0, 0, 15, 0)
        scroll_layout_env.addWidget(self.env_box)
        scroll_area.setWidgetResizable(True)
        scroll_area.setWidget(scroll_content_env)
        tabs.addTab(scroll_area, "Environment + VOCS")

        # Algo box
        self.generator_box = BadgerAlgoBox(None, self.generators)
        tabs.addTab(self.generator_box, "Algorithm")

        tabs.setCurrentIndex(1)  # Show the env box by default

        # vbox.addStretch()

        # Add connection to update vocs when env or generator changes for pydantic editor validation
        self.env_box.vocs_updated.connect(self.generator_box.update_vocs)

        # Template path
        try:
            self.template_dir = config_singleton.read_value("BADGER_TEMPLATE_ROOT")
        except KeyError:
            self.template_dir = os.path.join(self.BADGER_PLUGIN_ROOT, "templates")

    def config_logic(self):
        logger.info("Configuring logic for BadgerRoutinePage.")
        self.btn_descr_update.clicked.connect(self.update_description)
        self.env_box.load_template_button.clicked.connect(self.load_template_yaml)
        self.save_template_button.clicked.connect(self.save_template_yaml)
        self.generator_box.cb.currentIndexChanged.connect(self.select_generator)
        self.generator_box.btn_docs.clicked.connect(self.open_generator_docs)
        self.generator_box.check_use_script.stateChanged.connect(self.toggle_use_script)
        self.generator_box.btn_edit_script.clicked.connect(self.edit_script)
        self.env_box.cb.currentIndexChanged.connect(self.select_env)
        self.env_box.btn_env_play.clicked.connect(self.open_playground)
        self.env_box.btn_pv.clicked.connect(self.open_archive_search)
        self.env_box.btn_docs.clicked.connect(self.open_environment_docs)
        self.env_box.btn_add_var.clicked.connect(self.add_var)
        self.env_box.btn_lim_vrange.clicked.connect(self.limit_variable_ranges)
        self.env_box.btn_add_curr.clicked.connect(
            partial(self.fill_curr_in_init_table, record=True)
        )
        self.env_box.btn_add_rand.clicked.connect(self.show_add_rand_dialog)
        self.env_box.btn_clear.clicked.connect(
            partial(self.clear_init_table, reset_actions=True)
        )
        self.env_box.btn_add_row.clicked.connect(self.add_row_to_init_table)
        self.env_box.relative_to_curr.stateChanged.connect(self.toggle_relative_to_curr)
        self.env_box.btn_refresh.clicked.connect(self.refresh_variables)
        self.env_box.var_table.sig_sel_changed.connect(self.update_init_table)
        self.env_box.var_table.sig_pv_added.connect(self.handle_pv_added)
        self.env_box.var_table.sig_var_config.connect(self.handle_var_config)

<<<<<<< HEAD
    def load_template_yaml(
        self, checked_state, template_path: str | None = None
    ) -> None:
=======
        # self.env_box.var_table.sig_sel_changed.connect(
        #     lambda: logger.debug("Selection changed")
        # )  # for debugging

    def load_template_yaml(self) -> None:
>>>>>>> 05f409e0
        logger.info("Loading template YAML.")
        """
        Load data from template .yaml into template_dict dictionary.
        This function expects to be called via an action from
        a QPushButton. However, if `template_path` is provided, it will
        try to directly open the file.
        """
        if (template_path is None) and isinstance(self.sender(), QPushButton):
            # load template from button
            options = QFileDialog.Options()
            template_path, _ = QFileDialog.getOpenFileName(
                self,
                "Select YAML File",
                self.template_dir,
                "YAML Files (*.yaml);;All Files (*)",
                options=options,
            )

        if not template_path:
            return

        # Load template file
        try:
            with open(template_path, "r") as stream:
                template_dict = yaml.safe_load(stream)
                self.set_options_from_template(template_dict=template_dict)
                self.sig_load_template.emit(
                    f"Options loaded from template: {os.path.basename(template_path)}"
                )
        except (FileNotFoundError, yaml.YAMLError) as e:
            print(f"Error loading template: {e}")
            return

    def set_options_from_template(self, template_dict: dict[str, Any]):
        logger.info(
            f"Setting options from template: {template_dict.get('name', 'unknown')}"
        )
        """
        Fills in routine_page GUI with relevant info from template_dict
        dictionary
        """

        # Compose the template
        try:
            name = template_dict["name"]
            description = template_dict["description"]
            relative_to_current = template_dict["relative_to_current"]
            generator_name = template_dict["generator"]["name"]
            env_name = template_dict["environment"]["name"]
            vrange_limit_options = template_dict["vrange_limit_options"]
            try:  # this one is optional
                vrange_hard_limit = template_dict["vrange_hard_limit"]
            except KeyError:
                vrange_hard_limit = {}
            initial_point_actions = template_dict[
                "initial_point_actions"
            ]  # should be type: add_curr
            critical_constraint_names = template_dict["critical_constraint_names"]
            env_params: dict[str, Any] = template_dict["environment"]["params"]
        except KeyError as e:
            QMessageBox.warning(self, "Error", f"Missing key in template: {e}")
            return

        # set vocs
        vocs = VOCS(
            variables=template_dict["vocs"]["variables"],
            objectives=template_dict["vocs"]["objectives"],
            constraints=template_dict["vocs"]["constraints"],
            constants={},
            observables=template_dict["vocs"]["observables"],
        )

        # set name
        self.edit_save.setText(name)

        # set description
        self.edit_descr.setPlainText(description)

        # set generator
        if generator_name in self.generators:
            i = self.generators.index(generator_name)
            self.generator_box.cb.setCurrentIndex(i)

            filtered_config = filter_generator_config(
                generator_name, template_dict["generator"]
            )
            self.generator_box.edit.set_params_from_generator(
                generator_name, filtered_config, vocs
            )

        # set environment
        if env_name in self.envs:
            i = self.envs.index(env_name)
            self.env_box.cb.setCurrentIndex(i)
            self.env_box.edit.set_params_from_dict(env_params)
        else:
            raise BadgerEnvNotFoundError(
                f"Template environment {env_name} not found in Badger environments"
            )

        # Load the vrange options and hard limits
        self.ratio_var_ranges = vrange_limit_options
        self.init_table_actions = initial_point_actions
        self.var_hard_limit = vrange_hard_limit

        self.env_box.check_only_var.setChecked(True)

        # Add additional variables to table as well
        # Combine the variables from the env with the additional variables
        all_variables = {}  # note this stores the hard bounds of the variables
        try:
            additional_variables = template_dict["additional_variables"]
        except KeyError:
            additional_variables = []  # init to empty list if not present
        if self.vars_env:
            for i in self.vars_env:
                all_variables.update(i)
        if additional_variables:  # there are additional variables
            env = self.create_env()
            for vname in additional_variables:
                try:
                    bounds = env.get_bounds([vname])[vname]
                except BadgerEnvVarError as e:
                    msg = str(e)
                    bounds = eval(msg.split(": ")[1])

                all_variables.update({vname: bounds})
        # Override the hard limits with the ones from the routine
        all_variables.update(self.var_hard_limit)
        # Format for update_variables method
        all_variables = dict(sorted(all_variables.items()))
        all_variables = [{key: value} for key, value in all_variables.items()]

        self.env_box.var_table.update_variables(all_variables)
        self.env_box.var_table.set_selected(vocs.variables)
        self.env_box.var_table.addtl_vars = additional_variables

        flag_relative = relative_to_current
        self.env_box.relative_to_curr.blockSignals(True)
        self.env_box.relative_to_curr.setChecked(flag_relative)
        self.env_box.relative_to_curr.blockSignals(False)
        self.toggle_relative_to_curr(flag_relative, refresh=False)

        if env_name:
            if flag_relative:
                bounds = self.calc_auto_bounds()
                self.env_box.var_table.set_bounds(bounds, signal=False)
            else:
                self.env_box.var_table.set_bounds(vocs.variables, signal=False)
            # Populate the initial table anyways, auto mode or not
            self.clear_init_table(reset_actions=False)
            self.update_init_table(force=True)

        # set objectives
        try:
            formulas = template_dict["formulas"]
        except KeyError:
            formulas = {}

        # Initialize the objective table with env observables
        try:
            formulas = template_dict["formulas"]
        except KeyError:
            formulas = {}
        objectives = []
        status = {}
        objectives_names_full = self.configs["observations"] + list(formulas.keys())
        for name in objectives_names_full:
            obj = {name: ["MINIMIZE"]}
            status[name] = False  # selected
            objectives.append(obj)
        for name, val in vocs.objectives.items():
            rule = val

            idx = objectives_names_full.index(name)
            if idx == -1:
                raise BadgerRoutineError(
                    f"Objective {name} not found in the routine's observables."
                )
            else:
                objectives[idx] = {name: [rule]}
            status[name] = True

        # Show selected constraints only
        self.env_box.check_only_obj.blockSignals(True)
        self.env_box.check_only_obj.setChecked(True)
        self.env_box.check_only_obj.blockSignals(False)
        self.env_box.obj_table.show_selected_only = True

        self.env_box.obj_table.update_items(objectives, status, formulas)

        # set constraints
        # Initialize the constraints table with env observables
        try:
            formulas = template_dict["constraint_formulas"]
        except KeyError:
            formulas = {}
        constraints = []
        status = {}
        constraints_names_full = self.configs["observations"] + list(formulas.keys())
        for name in constraints_names_full:
            cons = {name: ["<", 0.0, False]}
            status[name] = False  # selected
            constraints.append(cons)
        for name, val in vocs.constraints.items():
            relation, thres = val
            critical = name in critical_constraint_names
            relation = CONS_RELATION_DICT_INV[relation]

            idx = constraints_names_full.index(name)
            if idx == -1:
                raise BadgerRoutineError(
                    f"Constraint {name} not found in the routine's observables."
                )
            else:
                constraints[idx] = {name: [relation, thres, critical]}
            status[name] = True

        # Show selected constraints only
        self.env_box.check_only_con.blockSignals(True)
        self.env_box.check_only_con.setChecked(True)
        self.env_box.check_only_con.blockSignals(False)
        self.env_box.con_table.show_selected_only = True

        self.env_box.con_table.update_items(constraints, status, formulas)

        # set observables
        if self.vars_env:
            # var_names = [next(iter(var)) for var in self.vars_env]
            var_names = []  # do not show var names in observables until we have a fix to get_observables
        else:
            var_names = []
        try:
            formulas = template_dict["observable_formulas"]
        except KeyError:
            formulas = {}
        observables = []
        status = {}
        observables_names_full = (
            var_names + self.configs["observations"] + list(formulas.keys())
        )
        for name in observables_names_full:
            obs = {name: []}
            status[name] = False  # selected
            observables.append(obs)
        for name in vocs.observables:
            idx = observables_names_full.index(name)
            if idx == -1:
                raise BadgerRoutineError(
                    f"Observable {name} not found in the routine's observables."
                )
            else:
                observables[idx] = {name: []}
            status[name] = True

        # Show selected observables only
        self.env_box.check_only_sta.blockSignals(True)
        self.env_box.check_only_sta.setChecked(True)
        self.env_box.check_only_sta.blockSignals(False)
        self.env_box.sta_table.show_selected_only = True

        self.env_box.sta_table.update_items(observables, status, formulas)

    def generate_template_dict_from_gui(self):
        logger.info("Generating template dictionary from GUI state.")
        """
        Generate a template dictionary from the current state of the GUI
        """

        vocs, critical_constraints = self.env_box.compose_vocs()

        # Filter generator
        generator_name = self.generator_box.cb.currentText()

        generator_config = self._filter_generator_params(
            generator_name=generator_name,
            generator_config=load_config(self.generator_box.edit.get_parameters()),
        )

        template_dict = {
            "name": self.edit_save.text(),
            "description": str(self.edit_descr.toPlainText()),
            "relative_to_current": self.env_box.relative_to_curr.isChecked(),
            "generator": {
                "name": generator_name,
            }
            | generator_config,
            "environment": {
                "name": self.env_box.cb.currentText(),
                "params": load_config(self.env_box.edit.get_parameters()),
            },
            "vrange_limit_options": self.ratio_var_ranges,
            "vrange_hard_limit": self.var_hard_limit,
            "additional_variables": self.env_box.var_table.addtl_vars,
            "formulas": self.env_box.obj_table.formulas,
            "constraint_formulas": self.env_box.con_table.formulas,
            "observable_formulas": self.env_box.sta_table.formulas,
            "initial_point_actions": self.init_table_actions,
            "critical_constraint_names": critical_constraints,
            "vocs": vars(vocs),
            "badger_version": get_badger_version(),
            "xopt_version": get_xopt_version(),
        }

        return template_dict

    def _filter_generator_params(self, generator_name: str, generator_config: dict):
        """
        Filter which generator parameters get saved to template
        """

        if generator_name in ["expected_improvement", "upper_confidence_bound"]:
            if (
                "turbo_controller" in generator_config
                and generator_config["turbo_controller"] is not None
                and isinstance(generator_config["turbo_controller"], dict)
            ):
                turbo = generator_config["turbo_controller"]
                generator_config["turbo_controller"] = {
                    k: v
                    for k, v in turbo.items()
                    if k
                    in {
                        "name",
                        "length",
                        "length_max",
                        "length_min",
                        "failure_tolerance",
                        "success_tolerance",
                        "scale_factor",
                        "restrict_model_data",
                    }
                }

        return generator_config

    def save_template_yaml(self):
        logger.info("Saving routine as template YAML.")
        """
        Save the current routine as a template .yaml file
        """

        template_dict = self.generate_template_dict_from_gui()

        options = QFileDialog.Options()
        # Suggest a filename based on the routine name or placeholder
        routine_name = self.edit_save.text() or self.edit_save.placeholderText()
        if not routine_name:
            routine_name = "template_" + datetime.now().strftime("%y%m%d_%H%M%S")
        suggested_filename = f"{routine_name}.yaml"
        template_path, _ = QFileDialog.getSaveFileName(
            self,
            "Save Template",
            os.path.join(self.template_dir, suggested_filename),
            "YAML Files (*.yaml);;All Files (*)",
            options=options,
        )

        if not template_path:
            return

        try:
            with open(template_path, "w") as stream:
                yaml.dump(template_dict, stream)
                self.sig_save_template.emit(
                    f"Current routine options saved to template: {os.path.basename(template_path)}"
                )
        except (FileNotFoundError, yaml.YAMLError) as e:
            logger.error(f"Error saving template: {e}")
            return

    def refresh_ui(self, routine: Routine | None = None, silent: bool = False):
        logger.info(
            f"Refreshing UI for routine: {getattr(routine, 'name', None)} (silent={silent})"
        )
        self.generators = list_generators()
        self.envs = list_env()

        if routine is None:
            # Reset the generator and env configs
            self.generator_box.cb.setCurrentIndex(-1)
            self.env_box.cb.setCurrentIndex(-1)
            init_table = self.env_box.init_table
            init_table.clear()
            hh = init_table.horizontalHeader()
            if hh:
                hh.setVisible(False)
            init_table.setRowCount(10)
            init_table.setColumnCount(0)

            # Reset the routine configs check box status
            self.env_box.check_only_var.setChecked(False)
            self.env_box.check_only_obj.setChecked(False)
            self.env_box.relative_to_curr.setChecked(True)
            self.try_populate_init_table()

            # Reset the save settings
            name = generate_slug(2)
            self.edit_save.setText("")
            self.edit_save.setPlaceholderText(name)
            self.edit_descr.setPlainText("")
            self.btn_descr_update.setDisabled(True)

            return

        self.routine = routine  # save routine for future reference

        # Enable description edition
        self.btn_descr_update.setDisabled(False)
        # Fill in the generator and env configs
        name_generator = routine.generator.name
        try:
            idx_generator = self.generators.index(name_generator)
        except ValueError as e:
            if not silent:  # show the error message if not in silent mode
                details = traceback.format_exc()
                dialog = BadgerScrollableMessageBox(
                    title="Error!", text=str(e), parent=self
                )
                dialog.setIcon(QMessageBox.Critical)
                dialog.setDetailedText(details)
                dialog.exec_()

            idx_generator = -1
        with BlockSignalsContext(self.generator_box.cb):
            self.generator_box.cb.setCurrentIndex(idx_generator)
        filtered_config = filter_generator_config(
            name_generator, routine.generator.model_dump()
        )

        vocs = routine.vocs
        # if not vocs:
        #     # Get vocs
        #     try:
        #         vocs, _ = self.env_box.compose_vocs()
        #     except Exception:
        #         vocs = None

        self.generator_box.edit.set_params_from_generator(
            name_generator, filtered_config, vocs, validate=False
        )
        self.script = routine.script

        name_env = routine.environment.name
        idx_env = self.envs.index(name_env)
        self.env_box.cb.setCurrentIndex(idx_env)
        env_params = routine.environment.model_dump()
        del env_params["interface"]
        self.env_box.edit.set_params_from_dict(env_params)

        # Config the vocs panel
        variables = routine.vocs.variable_names
        self.env_box.check_only_var.setChecked(True)

        self.env_box.edit_var.clear()

        try:
            self.var_hard_limit = routine.vrange_hard_limit
        except AttributeError:
            self.var_hard_limit = {}
        # Add additional variables to table as well
        # Combine the variables from the env with the additional variables
        all_variables = {}  # note this stores the hard bounds of the variables
        for i in self.vars_env:
            all_variables.update(i)
        if routine.additional_variables:  # there are additional variables
            env = self.create_env()
            for vname in routine.additional_variables:
                try:
                    bounds = env.get_bounds([vname])[vname]
                except BadgerEnvVarError as e:
                    msg = str(e)
                    bounds = eval(msg.split(": ")[1])

                all_variables.update({vname: bounds})
        # Override the hard limits with the ones from the routine
        all_variables.update(self.var_hard_limit)
        # Format for update_variables method
        all_variables = dict(sorted(all_variables.items()))
        all_variables = [{key: value} for key, value in all_variables.items()]

        with BlockSignalsContext(self.env_box.var_table):
            self.env_box.var_table.update_variables(all_variables)
        self.env_box.var_table.set_selected(variables)
        self.env_box.var_table.addtl_vars = routine.additional_variables

        flag_relative = routine.relative_to_current
        if flag_relative:  # load the relative to current settings
            self.ratio_var_ranges = routine.vrange_limit_options
            self.init_table_actions = routine.initial_point_actions
        self.env_box.relative_to_curr.blockSignals(True)
        self.env_box.relative_to_curr.setChecked(flag_relative)
        self.env_box.relative_to_curr.blockSignals(False)
        self.toggle_relative_to_curr(flag_relative, refresh=False)

        # Always use ranges stored in routine
        self.env_box.var_table.set_bounds(routine.vocs.variables, signal=False)

        # Fill in initial points stored in routine if available
        try:
            # Update the header
            update_init_data_table(self.env_box.init_table, variables)
            # Fill in the table
            init_points = routine.initial_points
            set_init_data_table(self.env_box.init_table, init_points)
        except KeyError:
            set_init_data_table(self.env_box.init_table, None)

        # set objectives
        try:
            formulas = routine.formulas
        except AttributeError:
            formulas = {}

        objectives = []
        status = {}
        objectives_names_full = self.configs["observations"] + list(formulas.keys())
        for name in objectives_names_full:
            obj = {name: ["MINIMIZE"]}
            status[name] = False  # selected
            objectives.append(obj)
        for name, val in routine.vocs.objectives.items():
            rule = val

            idx = objectives_names_full.index(name)
            if idx == -1:
                raise BadgerRoutineError(
                    f"Objective {name} not found in the routine's observables."
                )
            else:
                objectives[idx] = {name: [rule]}
            status[name] = True

        # Show selected objectives only
        self.env_box.check_only_obj.blockSignals(True)
        self.env_box.check_only_obj.setChecked(True)
        self.env_box.check_only_obj.blockSignals(False)
        self.env_box.edit_obj.blockSignals(True)
        self.env_box.edit_obj.setText("")
        self.env_box.edit_obj.blockSignals(False)
        self.env_box.obj_table.keyword = ""
        self.env_box.obj_table.show_selected_only = True
        with BlockSignalsContext(self.env_box.obj_table):
            self.env_box.obj_table.update_items(objectives, status, formulas)

        # Initialize the constraints table with env observables
        try:
            formulas = routine.constraint_formulas
        except AttributeError:
            formulas = {}
        constraints = []
        status = {}
        constraints_names_full = self.configs["observations"] + list(formulas.keys())
        for name in constraints_names_full:
            cons = {name: ["<", 0.0, False]}
            status[name] = False  # selected
            constraints.append(cons)
        for name, val in routine.vocs.constraints.items():
            relation, thres = val
            critical = name in routine.critical_constraint_names
            relation = CONS_RELATION_DICT_INV[relation]

            idx = constraints_names_full.index(name)
            if idx == -1:
                raise BadgerRoutineError(
                    f"Constraint {name} not found in the routine's observables."
                )
            else:
                constraints[idx] = {name: [relation, thres, critical]}
            status[name] = True

        # Show selected constraints only
        self.env_box.check_only_con.blockSignals(True)
        self.env_box.check_only_con.setChecked(True)
        self.env_box.check_only_con.blockSignals(False)
        self.env_box.edit_con.blockSignals(True)
        self.env_box.edit_con.setText("")
        self.env_box.edit_con.blockSignals(False)
        self.env_box.con_table.keyword = ""
        self.env_box.con_table.show_selected_only = True

        self.env_box.con_table.update_items(constraints, status, formulas)

        # Initialize the observables table with env observables
        if self.vars_env:
            # var_names = [next(iter(var)) for var in self.vars_env]
            var_names = []  # do not show var names in observables until we have a fix to get_observables
        else:
            var_names = []
        try:
            formulas = routine.observable_formulas
        except AttributeError:
            formulas = {}
        observables = []
        status = {}
        observables_names_full = (
            var_names + self.configs["observations"] + list(formulas.keys())
        )
        for name in observables_names_full:
            obs = {name: []}
            status[name] = False  # selected
            observables.append(obs)
        for name in routine.vocs.observables:
            idx = observables_names_full.index(name)
            if idx == -1:
                raise BadgerRoutineError(
                    f"Observable {name} not found in the routine's observables."
                )
            else:
                observables[idx] = {name: []}
            status[name] = True

        # Show selected observables only
        self.env_box.check_only_sta.blockSignals(True)
        self.env_box.check_only_sta.setChecked(True)
        self.env_box.check_only_sta.blockSignals(False)
        self.env_box.edit_sta.blockSignals(True)
        self.env_box.edit_sta.setText("")
        self.env_box.edit_sta.blockSignals(False)
        self.env_box.sta_table.keyword = ""
        self.env_box.sta_table.show_selected_only = True

        self.env_box.sta_table.update_items(observables, status, formulas)

        # Config the metadata
        self.edit_save.setPlaceholderText(generate_slug(2))
        self.edit_save.setText(routine.name)
        self.edit_descr.setPlainText(routine.description)

        self.generator_box.check_use_script.setChecked(not not self.script)

    def set_routine(self, routine: Routine, silent: bool = False):
        self.refresh_ui(routine, silent=silent)

    def select_generator(self, i: int):
        logger.info(
            f"Generator selected: {self.generator_box.cb.itemText(i)} (index={i})"
        )
        # Reset the script
        self.script = ""
        self.generator_box.check_use_script.setChecked(False)

        if i == -1:
            self.generator_box.edit.clear()
            self.generator_box.cb_scaling.setCurrentIndex(-1)
            return

        name = self.generators[i]
        default_config = get_generator_defaults(name)

        if name in all_generator_names["bo"]:
            # Patch for BOs that make the low noise prior False by default
            default_config["gp_constructor"]["use_low_noise_prior"] = False
            # Patch for BOs that turn on TuRBO by default
            # default_config["turbo_controller"] = "optimize"

        # Patch to only show part of the config
        filtered_config = filter_generator_config(name, default_config)

        # Get vocs
        try:
            vocs, _ = self.env_box.compose_vocs()
        except Exception:
            vocs = None
        self.generator_box.edit.set_params_from_generator(name, filtered_config, vocs)

        # Update the docs
        self.window_docs.update_docs(name)

    def _fill_init_table(self):  # make sure self.init_table_actions is set
        for action in self.init_table_actions:
            if action["type"] == "add_curr":
                self.fill_curr_in_init_table(record=False)
            elif action["type"] == "add_rand":
                try:
                    self.add_rand_in_init_table(
                        add_rand_config=action["config"],
                        record=False,
                    )
                except IndexError:  # lower bound is the same as upper bound
                    pass

    def toggle_use_script(self):
        if self.generator_box.check_use_script.isChecked():
            self.generator_box.btn_edit_script.show()
            self.generator_box.edit.setDisabled(True)
            self.refresh_params_generator()
        else:
            self.generator_box.btn_edit_script.hide()
            self.generator_box.edit.setDisabled(False)

    def edit_script(self):
        logger.info("Editing script for routine.")
        generator = self.generator_box.cb.currentText()
        dlg = BadgerEditScriptDialog(self, generator, self.script, self.script_updated)
        dlg.exec()

    def script_updated(self, text):
        logger.info("Script updated.")
        self.script = text
        self.refresh_params_generator()

    def create_env(self):
        logger.info("Creating environment instance.")
        env_params = load_config(self.env_box.edit.get_parameters())
        try:
            intf_name = self.configs["interface"][0]
        except KeyError:
            intf_name = None
        configs = {"params": env_params, "interface": [intf_name]}
        try:
            env = instantiate_env(self.env, configs)
        except Exception as e:
            raise BadgerEnvInstantiationError(f"Failed to instantiate environment: {e}")

        return env

    def refresh_params_generator(self):
        if not self.script:
            return

        try:
            tmp = {}
            exec(self.script, tmp)
            try:
                tmp["generate"]  # test if generate function is defined
            except Exception as e:
                QMessageBox.warning(
                    self, "Please define a valid generate function!", str(e)
                )
                return

            env = self.create_env()
            # Get vocs
            try:
                vocs, _ = self.env_box.compose_vocs()
            except Exception:
                vocs = None
            # Function generate comes from the script
            params_generator = tmp["generate"](env, vocs)
            self.generator_box.edit.set_params_from_generator(
                self.routine.generator.name, params_generator, vocs
            )
        except Exception as e:
            QMessageBox.warning(self, "Invalid script!", str(e))

    def select_env(self, i: int):
        logger.info(f"Environment selected: {self.env_box.cb.itemText(i)} (index={i})")
        # Reset the initial table actions and ratio var ranges
        self.init_table_actions = []
        self.ratio_var_ranges = {}
        self.var_hard_limit = {}

        if hasattr(self, "archive_search"):
            self.archive_search.close()

        if i == -1:
            self.env_box.edit.clear()
            self.env_box.edit_var.clear()
            self.env_box.var_table.update_variables(None)
            self.configs = None
            self.env = None
            self.env_box.btn_add_var.setDisabled(True)
            self.env_box.btn_lim_vrange.setDisabled(True)
            self.env_box.btn_refresh.setDisabled(True)
            self.routine = None
            self.env_box.update_stylesheets()
            return

        name: str = self.envs[i]
        try:
            env, configs = get_env(name)
            self.configs = configs
            self.env = env
            self.env_box.edit_var.clear()
            self.env_box.edit_obj.clear()
            # self.env_box.btn_add_con.setDisabled(False)
            self.env_box.btn_add_var.setDisabled(False)
            self.env_box.btn_lim_vrange.setDisabled(False)
            self.env_box.btn_refresh.setDisabled(False)
            if self.generator_box.check_use_script.isChecked():
                self.refresh_params_generator()
        except Exception:
            self.configs = None
            self.env = None
            self.env_box.cb.setCurrentIndex(-1)
            # self.env_box.btn_add_con.setDisabled(True)
            self.env_box.btn_add_var.setDisabled(True)
            self.env_box.btn_lim_vrange.setDisabled(True)
            self.routine = None
            return QMessageBox.critical(self, "Error!", traceback.format_exc())

        self.env_box.edit.set_params_from_dict(configs["params"])

        # Get and save vars to combine with additional vars added on the fly
        vars_env = self.vars_env = configs["variables"]
        vars_combine = [*vars_env]

        self.env_box.check_only_var.blockSignals(True)
        self.env_box.check_only_var.setChecked(False)
        self.env_box.var_table.checked_only = False  # reset the checked only flag
        self.env_box.check_only_var.blockSignals(False)
        with BlockSignalsContext(self.env_box.var_table):
            self.env_box.var_table.update_variables(vars_combine)
        # Auto apply the limited variable ranges if the option is set
        if self.env_box.relative_to_curr.isChecked():
            self.set_vrange()

        # Needed for getting bounds on the fly
        self.env_box.var_table.env_class, self.env_box.var_table.configs = (
            self.add_var()
        )

        objectives = []
        status = {}
        for name in self.configs["observations"]:
            cons = {name: ["MINIMIZE"]}
            status[name] = False  # selected
            objectives.append(cons)
        self.env_box.check_only_obj.blockSignals(True)
        self.env_box.check_only_obj.setChecked(False)
        self.env_box.check_only_obj.blockSignals(False)
        self.env_box.obj_table.show_selected_only = False
        # with BlockSignalsContext(self.env_box.obj_table):
        self.env_box.obj_table.update_items(
            objectives, status, formulas={}, vocs_signal=False
        )

        # Initialize the constraints table with env observables
        constraints = []
        status = {}
        for name in self.configs["observations"]:
            cons = {name: ["<", 0.0, False]}
            status[name] = False  # selected
            constraints.append(cons)
        self.env_box.check_only_con.blockSignals(True)
        self.env_box.check_only_con.setChecked(False)
        self.env_box.check_only_con.blockSignals(False)
        self.env_box.con_table.show_selected_only = False
        # with BlockSignalsContext(self.env_box.con_table):
        self.env_box.con_table.update_items(
            constraints, status, formulas={}, vocs_signal=False
        )

        # Initialize the observable table with env variables and observables
        observables = []
        status = {}
        if self.vars_env:
            # var_names = [next(iter(var)) for var in self.vars_env]
            var_names = []  # do not show var names in observables until we have a fix to get_observables
        else:
            var_names = []
        for name in var_names + self.configs["observations"]:
            obs = {name: []}
            status[name] = False  # selected
            observables.append(obs)
        self.env_box.check_only_sta.blockSignals(True)
        self.env_box.check_only_sta.setChecked(False)
        self.env_box.check_only_sta.blockSignals(False)
        self.env_box.sta_table.show_selected_only = False
        # with BlockSignalsContext(self.env_box.sta_table):
        self.env_box.sta_table.update_items(
            observables, status, formulas={}, vocs_signal=False
        )

        self.env_box.fit_content()
        # self.routine = None

        self.env_box.update_stylesheets(env.name)

        # Update the docs
        self.window_env_docs.update_docs(env.name)

    def get_init_table_header(self):
        table = self.env_box.init_table
        header_list = []
        for col in range(table.columnCount()):
            item = table.horizontalHeaderItem(col)
            if item:
                header_list.append(item.text())
            else:
                header_list.append("")  # Handle the case where the header item is None
        return header_list

    def fill_curr_in_init_table(self, record=False):
        logger.info(f"Filling current values in init table (record={record})")
        env = self.create_env()
        table = self.env_box.init_table
        vname_selected = self.get_init_table_header()

        try:
            # Get the current variables from the environment
            var_curr = env.get_variables(vname_selected)
        except Exception as e:
            raise BadgerEnvVarError(
                f"Failed to get current variable values : {e}\n"
                "Please ensure the environment is properly configured."
            )

        # Iterate through the rows
        for row in range(table.rowCount()):
            # Check if the row is empty
            if np.all(
                [not table.item(row, col).text() for col in range(table.columnCount())]
            ):
                # Fill the row with content_list
                for col, name in enumerate(vname_selected):
                    item = QTableWidgetItem(f"{var_curr[name]:.6g}")
                    table.setItem(row, col, item)
                break  # Stop after filling the first non-empty row

        if record and self.env_box.relative_to_curr.isChecked():
            self.init_table_actions.append({"type": "add_curr"})

    def save_add_rand_config(self, add_rand_config):
        self.add_rand_config = add_rand_config

    def add_rand_in_init_table(self, add_rand_config=None, record=True):
        logger.info(
            f"Adding random points in init table (config={add_rand_config}, record={record})"
        )
        if add_rand_config is None:
            add_rand_config = self.add_rand_config

        # Get current point
        env = self.create_env()
        vname_selected = self.get_init_table_header()
        var_curr = env.get_variables(vname_selected)

        # get small region around current point to sample
        try:
            vocs, _ = self.env_box.compose_vocs()
        except Exception:
            # Switch to manual mode to allow the user fixing the vocs issue
            QMessageBox.warning(
                self,
                "Variable range is not valid!",
                "Auto mode disabled due to invalid variable range. Please fix it before enabling auto mode.",
            )
            return self.env_box.relative_to_curr.setChecked(False)

        n_point = add_rand_config["n_points"]
        fraction = add_rand_config["fraction"]
        random_sample_region = get_local_region(var_curr, vocs, fraction=fraction)
        with warnings.catch_warnings(record=True) as caught_warnings:
            try:
                random_points = vocs.random_inputs(
                    n_point, custom_bounds=random_sample_region
                )
            except ValueError:
                raise VariableRangeError(
                    "Current value is not within variable range!\n"
                    "This is likely due to the hard variable bounds being overridden, "
                    "please examine the individual variable settings."
                )

            for warning in caught_warnings:
                # Ignore runtime warnings (usually caused by clip by bounds)
                if warning.category is RuntimeWarning:
                    pass
                else:
                    print(f"Caught user warning: {warning.message}")

        # Add points to the table
        table = self.env_box.init_table
        for row in range(table.rowCount()):
            # Check if the row is empty
            if np.all(
                [not table.item(row, col).text() for col in range(table.columnCount())]
            ):
                # Fill the row with content_list
                try:
                    point = random_points.pop(0)
                    for col, name in enumerate(vname_selected):
                        item = QTableWidgetItem(f"{point[name]:.6g}")
                        table.setItem(row, col, item)
                except IndexError:  # No more points to add
                    break

        if record and self.env_box.relative_to_curr.isChecked():
            self.init_table_actions.append(
                {
                    "type": "add_rand",
                    "config": add_rand_config,
                }
            )

    def show_add_rand_dialog(self):
        dlg = BadgerAddRandomDialog(
            self,
            self.add_rand_in_init_table,
            self.save_add_rand_config,
            self.add_rand_config,
        )
        self.rc_dialog = dlg
        try:
            dlg.exec()
        finally:
            self.rc_dialog = None

    def clear_init_table(self, reset_actions=True):
        logger.info(f"Clearing init table (reset_actions={reset_actions})")
        table = self.env_box.init_table
        for row in range(table.rowCount()):
            for col in range(table.columnCount()):
                item = table.item(row, col)
                if item:
                    item.setText("")  # Set the cell content to an empty string

        if reset_actions and self.env_box.relative_to_curr.isChecked():
            self.init_table_actions = []  # reset the recorded actions

    def add_row_to_init_table(self):
        logger.info("Adding row to init table.")
        table = self.env_box.init_table
        row_position = table.rowCount()
        table.insertRow(row_position)

        for col in range(table.columnCount()):
            item = QTableWidgetItem("")
            table.setItem(row_position, col, item)

    def open_playground(self):
        pass

    def open_generator_docs(self):
        self.window_docs.show()

    def open_environment_docs(self):
        self.window_env_docs.show()

    def open_archive_search(self):
        if not hasattr(self, "archive_search") or not self.archive_search.isVisible():
            try:
                env = self.create_env()
            except AttributeError:
                raise BadgerRoutineError("No environment selected!")

            self.archive_search = ArchiveSearchWidget(environment=env)
            self.archive_search.show()
        else:
            self.archive_search.raise_()
            self.archive_search.activateWindow()

    def add_var(self):
        # TODO: Use a cached env
        env_params = load_config(self.env_box.edit.get_parameters())
        try:
            intf_name = self.configs["interface"][0]
        except KeyError:
            intf_name = None
        configs = {"params": env_params, "interface": [intf_name]}

        return self.env, configs
        # dlg = BadgerVariableDialog(self, self.env, configs, self.add_var_to_list)
        # dlg.exec()

    def limit_variable_ranges(self):
        if self.lim_apply_to_vars == 2:
            # Initialize the lim_apply_to_vars to 0 (set only visible vars)
            self.lim_apply_to_vars = 0

        dlg = BadgerLimitVariableRangeDialog(
            self,
            self.set_vrange,
            self.save_limit_option,
            self.limit_option,
            self.lim_apply_to_vars,
        )
        dlg.exec()

    def set_vrange(self, set_all=True):
        # By default update all variables no matter if selected or not
        vname_selected = []
        vrange = {}

        if set_all:
            # Set vranges for all variables
            _variables = self.env_box.var_table.all_variables
        else:
            # Only set vranges for the visible variables
            _variables = self.env_box.var_table.get_visible_variables(
                self.env_box.var_table.variables
            )

        for var in _variables:
            name = next(iter(var))
            # Set vrange no matter if selected or not
            # if set_all or self.env_box.var_table.is_checked(name):
            vname_selected.append(name)
            vrange[name] = var[name]

        env = self.create_env()
        try:
            # Get the current variables from the environment
            var_curr = env.get_variables(vname_selected)
        except Exception as e:
            raise BadgerEnvVarError(
                f"Failed to get current variable values : {e}\n"
                "Please ensure the environment is properly configured."
            )

        option_idx = self.limit_option["limit_option_idx"]
        # 0: ratio with current value, 1: ratio with full range, 2: delta around current value
        if option_idx == 1:
            ratio = self.limit_option["ratio_full"]
            for i, name in enumerate(vname_selected):
                hard_bounds = vrange[name]
                delta = 0.5 * ratio * (hard_bounds[1] - hard_bounds[0])
                bounds = [var_curr[name] - delta, var_curr[name] + delta]
                bounds = np.clip(bounds, hard_bounds[0], hard_bounds[1]).tolist()
                vrange[name] = bounds
        elif option_idx == 2:
            delta = self.limit_option["delta"]
            for i, name in enumerate(vname_selected):
                hard_bounds = vrange[name]
                bounds = [var_curr[name] - delta, var_curr[name] + delta]
                bounds = np.clip(bounds, hard_bounds[0], hard_bounds[1]).tolist()
                vrange[name] = bounds
        else:
            ratio = self.limit_option["ratio_curr"]
            for i, name in enumerate(vname_selected):
                hard_bounds = vrange[name]
                sign = np.sign(var_curr[name])
                bounds = [
                    var_curr[name] * (1 - 0.5 * sign * ratio),
                    var_curr[name] * (1 + 0.5 * sign * ratio),
                ]
                bounds = np.clip(bounds, hard_bounds[0], hard_bounds[1]).tolist()
                vrange[name] = bounds

        with BlockSignalsContext(self.env_box.var_table):
            self.env_box.var_table.set_bounds(vrange)
        self.clear_init_table(reset_actions=False)  # clear table after changing ranges
        self.update_init_table()  # auto populate if option is set

        # remember user selection for applying limit changes
        if not self.lim_apply_to_vars == 2:
            # Check if lim_apply_to_vars has been initialized
            # It will be set to 2 until the btn_lim_vrange is clicked
            self.lim_apply_to_vars = set_all

        # Record the ratio var ranges
        for vname in vname_selected:
            self.ratio_var_ranges[vname] = copy.deepcopy(self.limit_option)

    def set_ind_vrange(self, vname, config):
        logger.info(
            f"Setting individual variable range for {vname} with config: {config}"
        )
        hard_bounds = [config["lower_bound"], config["upper_bound"]]
        option = {
            "limit_option_idx": config["limit_option_idx"],
            "ratio_full": config["ratio_full"],
            "ratio_curr": config["ratio_curr"],
            "delta": config["delta"],
        }

        option_idx = option["limit_option_idx"]

        env = self.create_env()
        curr = env.get_variables([vname])[vname]

        # 0: ratio with current value, 1: ratio with full range, 2: delta around current value
        if option_idx == 1:
            ratio = option["ratio_full"]
            delta = 0.5 * ratio * (hard_bounds[1] - hard_bounds[0])
            bounds = [curr - delta, curr + delta]
            bounds = np.clip(bounds, hard_bounds[0], hard_bounds[1]).tolist()
        elif option_idx == 2:
            delta = option["delta"]
            bounds = [curr - delta, curr + delta]
            bounds = np.clip(bounds, hard_bounds[0], hard_bounds[1]).tolist()
        else:
            ratio = option["ratio_curr"]
            sign = np.sign(curr)
            bounds = [
                curr * (1 - 0.5 * sign * ratio),
                curr * (1 + 0.5 * sign * ratio),
            ]
            bounds = np.clip(bounds, hard_bounds[0], hard_bounds[1]).tolist()

        logger.info(
            f"Setting bounds for {vname}: {bounds} (hard bounds: {hard_bounds})"
        )
        # Set the bounds in the table
        self.env_box.var_table.refresh_variable(vname, bounds, hard_bounds)
        self.clear_init_table(reset_actions=False)  # clear table after changing ranges
        self.update_init_table()  # auto populate if option is set

        # Record the hard bounds for the variable
        self.var_hard_limit[vname] = hard_bounds
        # Record the ratio var ranges
        self.ratio_var_ranges[vname] = copy.deepcopy(option)

    def save_limit_option(self, limit_option):
        logger.info(f"Saving limit option: {limit_option}")
        self.limit_option = limit_option

    def add_var_to_list(self, name, lb, ub):
        logger.info(f"Adding variable to list: {name}, lb={lb}, ub={ub}")
        # Check if already in the list
        ok = False
        try:
            self.env_box.var_table.bounds[name]
        except KeyError:
            ok = True
        if not ok:
            logger.warning(f"Variable {name} already exists!")
            QMessageBox.warning(
                self, "Variable already exists!", f"Variable {name} already exists!"
            )
            return 1

        self.env_box.add_var(name, lb, ub)
        return 0

    def update_init_table(self, force=False):
        logger.info(f"Updating init table (force={force})")
        selected = self.env_box.var_table.selected
        variable_names = [v for v in selected if selected[v]]
        update_init_data_table(self.env_box.init_table, variable_names)

        if (not force) and (not self.env_box.relative_to_curr.isChecked()):
            return

        # Auto populate the initial table based on recorded actions
        if not self.init_table_actions:
            logger.info("No init_table_actions recorded, using default actions.")
            self.init_table_actions = [
                {"type": "add_curr"},
                {"type": "add_rand", "config": self.add_rand_config},
            ]
        self.clear_init_table(reset_actions=False)
        self._fill_init_table()

    def calc_auto_bounds(self):
        logger.info("Calculating auto bounds for selected variables.")
        vname_selected = []
        vrange = {}

        for var in self.env_box.var_table.variables:
            name = next(iter(var))
            vname_selected.append(name)
            try:  # get the hard limit from the routine
                vrange[name] = self.var_hard_limit[name]
            except KeyError:
                vrange[name] = var[name]

        env = self.create_env()
        var_curr = env.get_variables(vname_selected)

        for name in vname_selected:
            try:
                limit_option = self.ratio_var_ranges[name]
            except KeyError:
                limit_option = self.limit_option

            option_idx = limit_option["limit_option_idx"]
            # 0: ratio with current value, 1: ratio with full range, 2: delta around current value
            if option_idx == 1:
                ratio = limit_option["ratio_full"]
                hard_bounds = vrange[name]
                delta = 0.5 * ratio * (hard_bounds[1] - hard_bounds[0])
                bounds = [var_curr[name] - delta, var_curr[name] + delta]
                bounds = np.clip(bounds, hard_bounds[0], hard_bounds[1]).tolist()
                vrange[name] = bounds
                logger.info(f"Auto bounds for {name} (full range): {bounds}")
            elif option_idx == 2:
                delta = limit_option["delta"]
                hard_bounds = vrange[name]
                bounds = [var_curr[name] - delta, var_curr[name] + delta]
                bounds = np.clip(bounds, hard_bounds[0], hard_bounds[1]).tolist()
                vrange[name] = bounds
                logger.info(f"Auto bounds for {name} (delta): {bounds}")
            else:
                ratio = limit_option["ratio_curr"]
                hard_bounds = vrange[name]
                sign = np.sign(var_curr[name])
                bounds = [
                    var_curr[name] * (1 - 0.5 * sign * ratio),
                    var_curr[name] * (1 + 0.5 * sign * ratio),
                ]
                bounds = np.clip(bounds, hard_bounds[0], hard_bounds[1]).tolist()
                vrange[name] = bounds
                logger.info(f"Auto bounds for {name} (current ratio): {bounds}")

        return vrange

    def toggle_relative_to_curr(self, checked, refresh=True):
        logger.info(f"Toggling relative_to_curr: checked={checked}, refresh={refresh}")
        if checked:
            try:
                _ = self.env_box.compose_vocs()
            except Exception:
                logger.warning("Variable range is not valid, switching to manual mode.")
                QTimer.singleShot(0, lambda: self.env_box.relative_to_curr.click())
                QMessageBox.warning(
                    self,
                    "Variable range is not valid!",
                    "Please fix the invalid variable range before enabling auto mode.",
                )
                return

            self.env_box.switch_var_panel_style(True)

            if refresh and self.env_box.var_table.selected:
                logger.info("Refreshing auto bounds and initial table.")
                bounds = self.calc_auto_bounds()
                self.env_box.var_table.set_bounds(bounds)
                self.clear_init_table(reset_actions=False)
                self.try_populate_init_table()

            self.env_box.var_table.lock_bounds()
            self.env_box.init_table.set_uneditable()
        else:
            logger.info("Switching to manual variable range mode.")
            self.env_box.switch_var_panel_style(False)

            self.env_box.var_table.unlock_bounds()
            self.env_box.init_table.set_editable()

    def refresh_variables(self):
        logger.info("Refreshing variables and bounds.")
        variables = self.env_box.var_table.export_variables()
        bounds = self.calc_auto_bounds()

        no_need_to_update = True
        for vname in variables:
            if not np.allclose(bounds[vname], variables[vname]):
                no_need_to_update = False
                break
        if no_need_to_update:
            logger.info("No need to update variable bounds.")
            return

        logger.info("Updating variable bounds and initial table.")
        self.env_box.var_table.set_bounds(bounds)
        self.clear_init_table(reset_actions=False)
        self.try_populate_init_table()

    def try_populate_init_table(self):
        logger.info("Trying to auto-populate initial table.")
        if (
            self.env_box.relative_to_curr.isChecked()
            and self.env_box.var_table.selected
        ):
            self.update_init_table()

    def handle_pv_added(self):
        logger.info("Handling PV added event.")
        if self.env_box.relative_to_curr.isChecked():
            self.set_vrange()

    def handle_var_config(self, vname):
        env = self.create_env()
        curr = env.get_variables([vname])[vname]

        # Get the hard limit
        try:
            bounds = self.var_hard_limit[vname]
        except KeyError:
            try:
                bounds = env.get_bounds([vname])[vname]
            except BadgerEnvVarError as e:
                msg = str(e)
                bounds = eval(msg.split(": ")[1])

        # Get the option
        try:
            option = self.ratio_var_ranges[vname]
        except KeyError:
            option = self.limit_option

        configs = {
            "current_value": curr,
            "lower_bound": bounds[0],
            "upper_bound": bounds[1],
            **option,
        }

        BadgerIndividualLimitVariableRangeDialog(
            self,
            vname,
            self.set_ind_vrange,
            configs,
        ).exec_()
        self.env_box.var_table.data_changed.emit()

    def _compose_routine(self) -> Routine:
        logger.info("Composing routine from GUI state.")
        # Compose the routine
        # Metadata
        name = self.edit_save.text() or self.edit_save.placeholderText()
        description = self.edit_descr.toPlainText()

        # General sanity checks
        if self.generator_box.cb.currentIndex() == -1:
            logger.error("No generator selected.")
            raise BadgerRoutineError("no generator selected")
        if self.env_box.cb.currentIndex() == -1:
            logger.error("No environment selected.")
            raise BadgerRoutineError("no environment selected")

        # Generator
        generator_name = self.generators[self.generator_box.cb.currentIndex()]
        env_name = self.envs[self.env_box.cb.currentIndex()]
        generator_params = load_config(self.generator_box.edit.get_parameters())
        logger.debug(
            f"Generator selected: {generator_name}, params: {generator_params}"
        )
        if generator_name in all_generator_names["bo"]:
            # Patch the BO generators to make sure use_low_noise_prior is False
            if "gp_constructor" not in generator_params:
                generator_params["gp_constructor"] = {
                    "name": "standard",  # have to add name too for pydantic validation
                    "use_low_noise_prior": False,
                }
            # or else we use whatever specified by the users

            if generator_name != "mobo":
                # Patch the BO generators to turn on TuRBO by default
                if "turbo_controller" not in generator_params:
                    generator_params["turbo_controller"] = "optimize"

                # TODO: remove this patch when Xopt reset API works
                # Nullify a few properties in turbo that can cause issues
                turbo_config = generator_params["turbo_controller"]
                if type(turbo_config) is dict:
                    if turbo_config["name"] == "optimize":
                        turbo_config["center_x"] = None
                        turbo_config["best_value"] = None
                    elif turbo_config["name"] == "safety":
                        turbo_config["center_x"] = None

        # Environment
        env_params = load_config(self.env_box.edit.get_parameters())
        logger.debug(f"Environment selected: {env_name}, params: {env_params}")

        # VOCS
        vocs, critical_constraints = self.env_box.compose_vocs()
        logger.debug(
            f"VOCS composed: variables={list(vocs.variables.keys())}, objectives={list(vocs.objectives.keys())}, constraints={list(vocs.constraints.keys())}"
        )
        if not vocs.variables:
            logger.error("No variables selected.")
            raise BadgerRoutineError("no variables selected")
        if not vocs.objectives:
            logger.error("No objectives selected.")
            raise BadgerRoutineError("no objectives selected")

        # Initial points
        init_points_df = pd.DataFrame.from_dict(
            get_table_content_as_dict(self.env_box.init_table)
        )
        init_points_df = init_points_df.replace("", pd.NA)
        init_points_df = init_points_df.dropna(subset=init_points_df.columns, how="all")
        if init_points_df.empty:
            logger.error("No initial points provided.")
            raise BadgerRoutineError(
                "No initial points provided. Please add at least one initial point"
            )
        contains_na = init_points_df.isna().any().any()
        if contains_na:
            logger.error("Initial points are not valid, missing values detected.")
            raise BadgerRoutineError(
                "Initial points are not valid, please fill in the missing values"
            )

        # Script that generates generator params
        if self.generator_box.check_use_script.isChecked():
            script = self.script
            logger.debug("Using custom script for generator params.")
        else:
            script = None

        # Relative to current params
        if self.env_box.relative_to_curr.isChecked():
            relative_to_current = True
            vrange_limit_options = self.ratio_var_ranges
            initial_point_actions = self.init_table_actions
            logger.debug("Routine is set to use relative to current variable ranges.")
        else:
            relative_to_current = False
            vrange_limit_options = None
            initial_point_actions = None
            logger.debug("Routine is set to use manual variable ranges.")

        # Save hard limits no matter relative to current or not
        vrange_hard_limit = self.var_hard_limit

        try:
            generator_params.pop("vocs")  # remove vocs if present
            generator = get_generator_dynamic(generator_name)(
                vocs=vocs, **generator_params
            )
            logger.info(f"Generator instance created: {generator_name}")
        except ValidationError as e:
            logger.error(f"Algorithm validation failed: {format_validation_error(e)}")
            raise BadgerRoutineError(
                f"\n\nAlgorithm validation failed: {format_validation_error(e)}"
            ) from e

        with warnings.catch_warnings(record=True) as caught_warnings:
            routine = Routine(
                # Metadata
                badger_version=get_badger_version(),
                xopt_version=get_xopt_version(),
                # Xopt part
                vocs=vocs,
                generator=generator,
                # Badger part
                name=name,
                description=description,
                environment={"name": env_name} | env_params,
                initial_points=init_points_df.astype("double"),
                critical_constraint_names=critical_constraints,
                tags=None,
                script=script,
                relative_to_current=relative_to_current,
                vrange_limit_options=vrange_limit_options,
                vrange_hard_limit=vrange_hard_limit,
                initial_point_actions=initial_point_actions,
                additional_variables=self.env_box.var_table.addtl_vars,
                formulas=self.env_box.obj_table.formulas,
                constraint_formulas=self.env_box.con_table.formulas,
                observable_formulas=self.env_box.sta_table.formulas,
            )

            # Check if any user warnings were caught
            for warning in caught_warnings:
                if issubclass(warning.category, UserWarning):
                    logger.warning(f"UserWarning caught: {warning.message}")
                    QMessageBox.warning(
                        self,
                        "Warning!",
                        f"Warning: {warning.message}",
                    )
                else:
                    logger.warning(f"Caught warning: {warning.message}")

            logger.info(f"Routine composed successfully: {routine.name}")
            return routine

    def review(self):
        try:
            routine = self._compose_routine()
        except Exception:
            return QMessageBox.critical(
                self, "Invalid routine!", traceback.format_exc()
            )

        dlg = BadgerReviewDialog(self, routine)
        dlg.exec()

    def update_description(self):
        routine = self.routine
        routine.description = self.edit_descr.toPlainText()
        try:
            update_run(routine)
            # Notify routine list to update
            self.sig_updated.emit(routine.name, routine.description)
            QMessageBox.information(
                self,
                "Update success!",
                f"Routine {self.routine.name} description was updated!",
            )
        except Exception:
            return QMessageBox.critical(self, "Update failed!", traceback.format_exc())<|MERGE_RESOLUTION|>--- conflicted
+++ resolved
@@ -304,17 +304,13 @@
         self.env_box.var_table.sig_pv_added.connect(self.handle_pv_added)
         self.env_box.var_table.sig_var_config.connect(self.handle_var_config)
 
-<<<<<<< HEAD
+        # self.env_box.var_table.sig_sel_changed.connect(
+        #     lambda: logger.debug("Selection changed")
+        # )  # for debugging
+
     def load_template_yaml(
         self, checked_state, template_path: str | None = None
     ) -> None:
-=======
-        # self.env_box.var_table.sig_sel_changed.connect(
-        #     lambda: logger.debug("Selection changed")
-        # )  # for debugging
-
-    def load_template_yaml(self) -> None:
->>>>>>> 05f409e0
         logger.info("Loading template YAML.")
         """
         Load data from template .yaml into template_dict dictionary.
