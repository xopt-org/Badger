import logging
import warnings
import traceback
import copy
from functools import partial
import os
import yaml

import numpy as np
import pandas as pd
from PyQt5.QtCore import Qt, pyqtSignal, QTimer
from PyQt5.QtWidgets import QLineEdit, QLabel, QPushButton, QFileDialog
from PyQt5.QtWidgets import QMessageBox, QWidget, QTabWidget
from PyQt5.QtWidgets import QVBoxLayout, QHBoxLayout, QScrollArea
from PyQt5.QtWidgets import QTableWidgetItem, QPlainTextEdit
from coolname import generate_slug
from xopt import VOCS
from xopt.generators import (
    get_generator_defaults,
    all_generator_names,
    get_generator_dynamic,
)
from xopt.utils import get_local_region
from pydantic import ValidationError

from badger.gui.acr.components.generator_cbox import BadgerAlgoBox
from badger.gui.default.components.data_table import (
    get_table_content_as_dict,
    set_init_data_table,
    update_init_data_table,
)
from badger.gui.acr.components.env_cbox import BadgerEnvBox
from badger.gui.default.components.filter_cbox import BadgerFilterBox
from badger.gui.default.windows.docs_window import BadgerDocsWindow
from badger.gui.default.windows.env_docs_window import BadgerEnvDocsWindow
from badger.gui.default.windows.edit_script_dialog import BadgerEditScriptDialog
from badger.gui.default.windows.lim_vrange_dialog import BadgerLimitVariableRangeDialog
from badger.gui.acr.windows.ind_lim_vrange_dialog import (
    BadgerIndividualLimitVariableRangeDialog,
)
from badger.gui.default.windows.review_dialog import BadgerReviewDialog
from badger.gui.default.windows.add_random_dialog import BadgerAddRandomDialog
from badger.gui.default.windows.message_dialog import BadgerScrollableMessageBox
from badger.gui.default.utils import filter_generator_config
from badger.gui.acr.components.archive_search import ArchiveSearchWidget
from badger.archive import update_run
from badger.environment import instantiate_env
from badger.errors import (
    BadgerEnvNotFoundError,
    BadgerRoutineError,
    BadgerEnvVarError,
    BadgerEnvInstantiationError,
    VariableRangeError,
)
from badger.factory import list_generators, list_env, get_env
from badger.routine import Routine
from badger.settings import init_settings
from datetime import datetime
from badger.utils import (
    get_yaml_string,
    load_config,
    strtobool,
    get_badger_version,
    get_xopt_version,
)

LABEL_WIDTH = 96
CONS_RELATION_DICT = {
    ">": "GREATER_THAN",
    "<": "LESS_THAN",
}
CONS_RELATION_DICT_INV = {
    "GREATER_THAN": ">",
    "LESS_THAN": "<",
}

logger = logging.getLogger(__name__)


def format_validation_error(e: ValidationError) -> str:
    """Convert Pydantic ValidationError into a friendly message."""
    messages = ["\n"]
    for err in e.errors():
        loc = " -> ".join(str(item) for item in err["loc"])
        msg = f"{loc}: {err['msg']}\n"
        messages.append(msg)
    return "\n".join(messages)


class BadgerRoutinePage(QWidget):
    sig_updated = pyqtSignal(str, str)  # routine name, routine description
    sig_load_template = pyqtSignal(str)  # template path
    sig_save_template = pyqtSignal(str)  # template path

    def __init__(self):
        logger.info("Initializing BadgerRoutinePage.")
        super().__init__()

        self.generators = list_generators()
        self.envs = list_env()
        self.env = None
        self.routine = None
        self.script = ""
        self.window_docs = BadgerDocsWindow(self, "")
        self.window_env_docs = BadgerEnvDocsWindow(self, "")
        self.vars_env = None  # needed for passing env vars to the var table

        # Limit variable ranges
        self.limit_option = {
            "limit_option_idx": 0,
            "ratio_curr": 0.1,
            "ratio_full": 0.1,
            "delta": 0.1,
        }

        # Add radom points config
        self.add_rand_config = {
            "method": 0,
            "n_points": 3,
            "fraction": 0.1,
        }
        self.rc_dialog = None

        # Record the initial table actions
        self.init_table_actions = []
        # Record the ratio var ranges
        self.ratio_var_ranges = {}
        # Record the overrided variable ranges
        self.var_hard_limit = {}

        self.init_ui()
        self.config_logic()

        # Trigger the re-rendering of the environment box
        self.env_box.relative_to_curr.setChecked(True)
        # remember user selection from lim_vrange_dialog gui
        # 2: not initialized, 1: apply to all, 0: apply to only visible
        self.lim_apply_to_vars = 2

    def init_ui(self):
        logger.info("Initializing UI for BadgerRoutinePage.")
        config_singleton = init_settings()

        # Set up the layout
        vbox = QVBoxLayout(self)
        vbox.setContentsMargins(8, 18, 8, 0)

        self.tabs = tabs = QTabWidget()
        vbox.addWidget(tabs)

        # Meta group
        self.group_meta = group_meta = QWidget()
        vbox_meta = QVBoxLayout(group_meta)
        vbox_meta.setContentsMargins(8, 8, 8, 8)
        tabs.addTab(group_meta, "Metadata")

        # Name
        name = QWidget()
        hbox_name = QHBoxLayout(name)
        hbox_name.setContentsMargins(0, 0, 0, 0)
        label = QLabel("Name")
        label.setFixedWidth(LABEL_WIDTH)
        self.edit_save = edit_save = QLineEdit()
        edit_save.setPlaceholderText(generate_slug(2))
        hbox_name.addWidget(label)
        hbox_name.addWidget(edit_save, 1)
        vbox_meta.addWidget(name, alignment=Qt.AlignTop)

        # Description
        descr = QWidget()
        hbox_descr = QHBoxLayout(descr)
        hbox_descr.setContentsMargins(0, 0, 0, 0)
        lbl_descr_col = QWidget()
        vbox_lbl_descr = QVBoxLayout(lbl_descr_col)
        vbox_lbl_descr.setContentsMargins(0, 0, 0, 0)
        lbl_descr = QLabel("Description")
        lbl_descr.setFixedWidth(LABEL_WIDTH)
        vbox_lbl_descr.addWidget(lbl_descr)
        vbox_lbl_descr.addStretch(1)
        hbox_descr.addWidget(lbl_descr_col)

        edit_descr_col = QWidget()
        vbox_descr_edit = QVBoxLayout(edit_descr_col)
        vbox_descr_edit.setContentsMargins(0, 0, 0, 0)
        self.edit_descr = edit_descr = QPlainTextEdit()
        edit_descr.setMinimumHeight(80)
        vbox_descr_edit.addWidget(edit_descr)
        descr_bar = QWidget()
        hbox_descr_bar = QHBoxLayout(descr_bar)
        hbox_descr_bar.setContentsMargins(0, 0, 0, 0)
        self.btn_descr_update = btn_update = QPushButton("Update Description")
        btn_update.setDisabled(True)
        btn_update.setFixedSize(128, 24)
        hbox_descr_bar.addStretch(1)
        hbox_descr_bar.addWidget(btn_update)
        vbox_descr_edit.addWidget(descr_bar)
        hbox_descr.addWidget(edit_descr_col)
        vbox_meta.addWidget(descr)
        descr_bar.hide()

        # Save Template Button
        template_button = QWidget()
        hbox_name = QHBoxLayout(template_button)
        hbox_name.setContentsMargins(0, 0, 0, 0)
        self.save_template_button = save_template_button = QPushButton(
            "Save as Template"
        )
        save_template_button.setFixedSize(128, 24)
        hbox_name.addWidget(save_template_button, alignment=Qt.AlignRight)
        vbox_meta.addWidget(template_button, alignment=Qt.AlignBottom)
        template_button.show()

        # Tags
        self.cbox_tags = cbox_tags = BadgerFilterBox(title=" Tags")
        if not strtobool(config_singleton.read_value("BADGER_ENABLE_ADVANCED")):
            cbox_tags.hide()
        vbox_meta.addWidget(cbox_tags, alignment=Qt.AlignTop)
        # vbox_meta.addStretch()

        # vbox.addWidget(group_meta)

        # Env box
        self.BADGER_PLUGIN_ROOT = BADGER_PLUGIN_ROOT = config_singleton.read_value(
            "BADGER_PLUGIN_ROOT"
        )
        env_dict_dir = os.path.join(
            BADGER_PLUGIN_ROOT, "environments", "env_colors.yaml"
        )
        try:
            with open(env_dict_dir, "r") as stream:
                env_dict = yaml.safe_load(stream)
        except (FileNotFoundError, yaml.YAMLError):
            env_dict = {}
        self.env_box = BadgerEnvBox(env_dict, None, self.envs)
        scroll_area = QScrollArea()
        scroll_area.setFrameShape(QScrollArea.NoFrame)
        scroll_area.setStyleSheet(
            """
            QScrollArea {
                border: none;  /* Remove border */
                margin: 0px;   /* Remove margin */
                padding: 0px;  /* Remove padding */
            }
            QScrollArea > QWidget {
                margin: 0px;   /* Remove margin inside */
            }
        """
        )
        scroll_content_env = QWidget()
        scroll_layout_env = QVBoxLayout(scroll_content_env)
        scroll_layout_env.setContentsMargins(0, 0, 15, 0)
        scroll_layout_env.addWidget(self.env_box)
        scroll_area.setWidgetResizable(True)
        scroll_area.setWidget(scroll_content_env)
        tabs.addTab(scroll_area, "Environment + VOCS")

        # Algo box
        self.generator_box = BadgerAlgoBox(None, self.generators)
        tabs.addTab(self.generator_box, "Algorithm")

        tabs.setCurrentIndex(1)  # Show the env box by default

        # vbox.addStretch()

        # Template path
        try:
            self.template_dir = config_singleton.read_value("BADGER_TEMPLATE_ROOT")
        except KeyError:
            self.template_dir = os.path.join(self.BADGER_PLUGIN_ROOT, "templates")

    def config_logic(self):
        logger.info("Configuring logic for BadgerRoutinePage.")
        self.btn_descr_update.clicked.connect(self.update_description)
        self.env_box.load_template_button.clicked.connect(self.load_template_yaml)
        self.save_template_button.clicked.connect(self.save_template_yaml)
        self.generator_box.cb.currentIndexChanged.connect(self.select_generator)
        self.generator_box.btn_docs.clicked.connect(self.open_generator_docs)
        self.generator_box.check_use_script.stateChanged.connect(self.toggle_use_script)
        self.generator_box.btn_edit_script.clicked.connect(self.edit_script)
        self.env_box.cb.currentIndexChanged.connect(self.select_env)
        self.env_box.btn_env_play.clicked.connect(self.open_playground)
        self.env_box.btn_pv.clicked.connect(self.open_archive_search)
        self.env_box.btn_docs.clicked.connect(self.open_environment_docs)
        self.env_box.btn_add_var.clicked.connect(self.add_var)
        self.env_box.btn_lim_vrange.clicked.connect(self.limit_variable_ranges)
        self.env_box.btn_add_curr.clicked.connect(
            partial(self.fill_curr_in_init_table, record=True)
        )
        self.env_box.btn_add_rand.clicked.connect(self.show_add_rand_dialog)
        self.env_box.btn_clear.clicked.connect(
            partial(self.clear_init_table, reset_actions=True)
        )
        self.env_box.btn_add_row.clicked.connect(self.add_row_to_init_table)
        self.env_box.relative_to_curr.stateChanged.connect(self.toggle_relative_to_curr)
        self.env_box.btn_refresh.clicked.connect(self.refresh_variables)
        self.env_box.var_table.sig_sel_changed.connect(self.update_init_table)
        self.env_box.var_table.sig_pv_added.connect(self.handle_pv_added)
        self.env_box.var_table.sig_var_config.connect(self.handle_var_config)

    def load_template_yaml(
        self, checked_state, template_path: str | None = None
    ) -> None:
<<<<<<< HEAD
=======
        logger.info("Loading template YAML.")
>>>>>>> 4f47b513
        """
        Load data from template .yaml into template_dict dictionary.
        This function expects to be called via an action from
        a QPushButton. However, if `template_path` is provided, it will
        try to directly open the file.
        """
        if (template_path is None) and isinstance(self.sender(), QPushButton):
            # load template from button
            options = QFileDialog.Options()
            template_path, _ = QFileDialog.getOpenFileName(
                self,
                "Select YAML File",
                self.template_dir,
                "YAML Files (*.yaml);;All Files (*)",
                options=options,
            )

        if not template_path:
            return

        # Load template file
        try:
            with open(template_path, "r") as stream:
                template_dict = yaml.safe_load(stream)
                self.set_options_from_template(template_dict=template_dict)
                self.sig_load_template.emit(
                    f"Options loaded from template: {os.path.basename(template_path)}"
                )
        except (FileNotFoundError, yaml.YAMLError) as e:
            print(f"Error loading template: {e}")
            return

    def set_options_from_template(self, template_dict: dict):
        logger.info(
            f"Setting options from template: {template_dict.get('name', 'unknown')}"
        )
        """
        Fills in routine_page GUI with relevant info from template_dict
        dictionary
        """

        # Compose the template
        try:
            name = template_dict["name"]
            description = template_dict["description"]
            relative_to_current = template_dict["relative_to_current"]
            generator_name = template_dict["generator"]["name"]
            env_name = template_dict["environment"]["name"]
            vrange_limit_options = template_dict["vrange_limit_options"]
            try:  # this one is optional
                vrange_hard_limit = template_dict["vrange_hard_limit"]
            except KeyError:
                vrange_hard_limit = {}
            initial_point_actions = template_dict[
                "initial_point_actions"
            ]  # should be type: add_curr
            critical_constraint_names = template_dict["critical_constraint_names"]
            env_params = template_dict["environment"]["params"]
        except KeyError as e:
            QMessageBox.warning(self, "Error", f"Missing key in template: {e}")
            return

        # set vocs
        vocs = VOCS(
            variables=template_dict["vocs"]["variables"],
            objectives=template_dict["vocs"]["objectives"],
            constraints=template_dict["vocs"]["constraints"],
            constants={},
            observables=template_dict["vocs"]["observables"],
        )

        # set name
        self.edit_save.setText(name)

        # set description
        self.edit_descr.setPlainText(description)

        # set generator
        if generator_name in self.generators:
            i = self.generators.index(generator_name)
            self.generator_box.cb.setCurrentIndex(i)

            filtered_config = filter_generator_config(
                generator_name, template_dict["generator"]
            )
            self.generator_box.edit.setPlainText(get_yaml_string(filtered_config))

        # set environment
        if env_name in self.envs:
            i = self.envs.index(env_name)
            self.env_box.cb.setCurrentIndex(i)
            self.env_box.edit.setPlainText(get_yaml_string(env_params))
        else:
            raise BadgerEnvNotFoundError(
                f"Template environment {env_name} not found in Badger environments"
            )

        # Load the vrange options and hard limits
        self.ratio_var_ranges = vrange_limit_options
        self.init_table_actions = initial_point_actions
        self.var_hard_limit = vrange_hard_limit

        self.env_box.check_only_var.setChecked(True)

        # Add additional variables to table as well
        # Combine the variables from the env with the additional variables
        all_variables = {}  # note this stores the hard bounds of the variables
        try:
            additional_variables = template_dict["additional_variables"]
        except KeyError:
            additional_variables = []  # init to empty list if not present
        if self.vars_env:
            for i in self.vars_env:
                all_variables.update(i)
        if additional_variables:  # there are additional variables
            env = self.create_env()
            for vname in additional_variables:
                try:
                    bounds = env.get_bounds([vname])[vname]
                except BadgerEnvVarError as e:
                    msg = str(e)
                    bounds = eval(msg.split(": ")[1])

                all_variables.update({vname: bounds})
        # Override the hard limits with the ones from the routine
        all_variables.update(self.var_hard_limit)
        # Format for update_variables method
        all_variables = dict(sorted(all_variables.items()))
        all_variables = [{key: value} for key, value in all_variables.items()]

        self.env_box.var_table.update_variables(all_variables)
        self.env_box.var_table.set_selected(vocs.variables)
        self.env_box.var_table.addtl_vars = additional_variables

        flag_relative = relative_to_current
        self.env_box.relative_to_curr.blockSignals(True)
        self.env_box.relative_to_curr.setChecked(flag_relative)
        self.env_box.relative_to_curr.blockSignals(False)
        self.toggle_relative_to_curr(flag_relative, refresh=False)

        if env_name:
            if flag_relative:
                bounds = self.calc_auto_bounds()
                self.env_box.var_table.set_bounds(bounds, signal=False)
            else:
                self.env_box.var_table.set_bounds(vocs.variables, signal=False)
            # Populate the initial table anyways, auto mode or not
            self.clear_init_table(reset_actions=False)
            self.update_init_table(force=True)

        # set objectives
        try:
            formulas = template_dict["formulas"]
        except KeyError:
            formulas = {}

        # Initialize the objective table with env observables
        try:
            formulas = template_dict["formulas"]
        except KeyError:
            formulas = {}
        objectives = []
        status = {}
        objectives_names_full = self.configs["observations"] + list(formulas.keys())
        for name in objectives_names_full:
            obj = {name: ["MINIMIZE"]}
            status[name] = False  # selected
            objectives.append(obj)
        for name, val in vocs.objectives.items():
            rule = val

            idx = objectives_names_full.index(name)
            if idx == -1:
                raise BadgerRoutineError(
                    f"Objective {name} not found in the routine's observables."
                )
            else:
                objectives[idx] = {name: [rule]}
            status[name] = True

        # Show selected constraints only
        self.env_box.check_only_obj.blockSignals(True)
        self.env_box.check_only_obj.setChecked(True)
        self.env_box.check_only_obj.blockSignals(False)
        self.env_box.obj_table.show_selected_only = True

        self.env_box.obj_table.update_items(objectives, status, formulas)

        # set constraints
        # Initialize the constraints table with env observables
        try:
            formulas = template_dict["constraint_formulas"]
        except KeyError:
            formulas = {}
        constraints = []
        status = {}
        constraints_names_full = self.configs["observations"] + list(formulas.keys())
        for name in constraints_names_full:
            cons = {name: ["<", 0.0, False]}
            status[name] = False  # selected
            constraints.append(cons)
        for name, val in vocs.constraints.items():
            relation, thres = val
            critical = name in critical_constraint_names
            relation = CONS_RELATION_DICT_INV[relation]

            idx = constraints_names_full.index(name)
            if idx == -1:
                raise BadgerRoutineError(
                    f"Constraint {name} not found in the routine's observables."
                )
            else:
                constraints[idx] = {name: [relation, thres, critical]}
            status[name] = True

        # Show selected constraints only
        self.env_box.check_only_con.blockSignals(True)
        self.env_box.check_only_con.setChecked(True)
        self.env_box.check_only_con.blockSignals(False)
        self.env_box.con_table.show_selected_only = True

        self.env_box.con_table.update_items(constraints, status, formulas)

        # set observables
        if self.vars_env:
            # var_names = [next(iter(var)) for var in self.vars_env]
            var_names = []  # do not show var names in observables until we have a fix to get_observables
        else:
            var_names = []
        try:
            formulas = template_dict["observable_formulas"]
        except KeyError:
            formulas = {}
        observables = []
        status = {}
        observables_names_full = (
            var_names + self.configs["observations"] + list(formulas.keys())
        )
        for name in observables_names_full:
            obs = {name: []}
            status[name] = False  # selected
            observables.append(obs)
        for name in vocs.observables:
            idx = observables_names_full.index(name)
            if idx == -1:
                raise BadgerRoutineError(
                    f"Observable {name} not found in the routine's observables."
                )
            else:
                observables[idx] = {name: []}
            status[name] = True

        # Show selected observables only
        self.env_box.check_only_sta.blockSignals(True)
        self.env_box.check_only_sta.setChecked(True)
        self.env_box.check_only_sta.blockSignals(False)
        self.env_box.sta_table.show_selected_only = True

        self.env_box.sta_table.update_items(observables, status, formulas)

    def generate_template_dict_from_gui(self):
        logger.info("Generating template dictionary from GUI state.")
        """
        Generate a template dictionary from the current state of the GUI
        """

        vocs, critical_constraints = self._compose_vocs()

        # Filter generator
        generator_name = self.generator_box.cb.currentText()

        generator_config = self._filter_generator_params(
            generator_name=generator_name,
            generator_config=load_config(self.generator_box.edit.toPlainText()),
        )

        template_dict = {
            "name": self.edit_save.text(),
            "description": str(self.edit_descr.toPlainText()),
            "relative_to_current": self.env_box.relative_to_curr.isChecked(),
            "generator": {
                "name": generator_name,
            }
            | generator_config,
            "environment": {
                "name": self.env_box.cb.currentText(),
                "params": load_config(self.env_box.edit.toPlainText()),
            },
            "vrange_limit_options": self.ratio_var_ranges,
            "vrange_hard_limit": self.var_hard_limit,
            "additional_variables": self.env_box.var_table.addtl_vars,
            "formulas": self.env_box.obj_table.formulas,
            "constraint_formulas": self.env_box.con_table.formulas,
            "observable_formulas": self.env_box.sta_table.formulas,
            "initial_point_actions": self.init_table_actions,
            "critical_constraint_names": critical_constraints,
            "vocs": vars(vocs),
            "badger_version": get_badger_version(),
            "xopt_version": get_xopt_version(),
        }

        return template_dict

    def _filter_generator_params(self, generator_name: str, generator_config: dict):
        """
        Filter which generator parameters get saved to template
        """

        if generator_name in ["expected_improvement", "upper_confidence_bound"]:
            if (
                "turbo_controller" in generator_config
                and generator_config["turbo_controller"] is not None
                and isinstance(generator_config["turbo_controller"], dict)
            ):
                turbo = generator_config["turbo_controller"]
                generator_config["turbo_controller"] = {
                    k: v
                    for k, v in turbo.items()
                    if k
                    in {
                        "name",
                        "length",
                        "length_max",
                        "length_min",
                        "failure_tolerance",
                        "success_tolerance",
                        "scale_factor",
                        "restrict_model_data",
                    }
                }

        return generator_config

    def save_template_yaml(self):
        logger.info("Saving routine as template YAML.")
        """
        Save the current routine as a template .yaml file
        """

        template_dict = self.generate_template_dict_from_gui()

        options = QFileDialog.Options()
        # Suggest a filename based on the routine name or placeholder
        routine_name = self.edit_save.text() or self.edit_save.placeholderText()
        if not routine_name:
            routine_name = "template_" + datetime.now().strftime("%y%m%d_%H%M%S")
        suggested_filename = f"{routine_name}.yaml"
        template_path, _ = QFileDialog.getSaveFileName(
            self,
            "Save Template",
            os.path.join(self.template_dir, suggested_filename),
            "YAML Files (*.yaml);;All Files (*)",
            options=options,
        )

        if not template_path:
            return

        try:
            with open(template_path, "w") as stream:
                yaml.dump(template_dict, stream)
                self.sig_save_template.emit(
                    f"Current routine options saved to template: {os.path.basename(template_path)}"
                )
        except (FileNotFoundError, yaml.YAMLError) as e:
            logger.error(f"Error saving template: {e}")
            return

    def refresh_ui(self, routine: Routine = None, silent: bool = False):
        logger.info(
            f"Refreshing UI for routine: {getattr(routine, 'name', None)} (silent={silent})"
        )
        self.routine = routine  # save routine for future reference

        self.generators = list_generators()
        self.envs = list_env()

        if routine is None:
            # Reset the generator and env configs
            self.generator_box.cb.setCurrentIndex(-1)
            self.env_box.cb.setCurrentIndex(-1)
            init_table = self.env_box.init_table
            init_table.clear()
            init_table.horizontalHeader().setVisible(False)
            init_table.setRowCount(10)
            init_table.setColumnCount(0)

            # Reset the routine configs check box status
            self.env_box.check_only_var.setChecked(False)
            self.env_box.check_only_obj.setChecked(False)
            self.env_box.relative_to_curr.setChecked(True)
            self.try_populate_init_table()

            # Reset the save settings
            name = generate_slug(2)
            self.edit_save.setText("")
            self.edit_save.setPlaceholderText(name)
            self.edit_descr.setPlainText("")
            self.btn_descr_update.setDisabled(True)

            return

        # Enable description edition
        self.btn_descr_update.setDisabled(False)
        # Fill in the generator and env configs
        name_generator = routine.generator.name
        try:
            idx_generator = self.generators.index(name_generator)
        except ValueError as e:
            if not silent:  # show the error message if not in silent mode
                details = traceback.format_exc()
                dialog = BadgerScrollableMessageBox(
                    title="Error!", text=str(e), parent=self
                )
                dialog.setIcon(QMessageBox.Critical)
                dialog.setDetailedText(details)
                dialog.exec_()

            idx_generator = -1

        self.generator_box.cb.setCurrentIndex(idx_generator)
        # self.generator_box.edit.setPlainText(routine.generator.yaml())
        filtered_config = filter_generator_config(
            name_generator, routine.generator.model_dump()
        )
        self.generator_box.edit.setPlainText(get_yaml_string(filtered_config))
        self.script = routine.script

        name_env = routine.environment.name
        idx_env = self.envs.index(name_env)
        self.env_box.cb.setCurrentIndex(idx_env)
        env_params = routine.environment.model_dump()
        del env_params["interface"]
        self.env_box.edit.setPlainText(get_yaml_string(env_params))

        # Config the vocs panel
        variables = routine.vocs.variable_names
        self.env_box.check_only_var.setChecked(True)

        self.env_box.edit_var.clear()

        try:
            self.var_hard_limit = routine.vrange_hard_limit
        except AttributeError:
            self.var_hard_limit = {}
        # Add additional variables to table as well
        # Combine the variables from the env with the additional variables
        all_variables = {}  # note this stores the hard bounds of the variables
        for i in self.vars_env:
            all_variables.update(i)
        if routine.additional_variables:  # there are additional variables
            env = self.create_env()
            for vname in routine.additional_variables:
                try:
                    bounds = env.get_bounds([vname])[vname]
                except BadgerEnvVarError as e:
                    msg = str(e)
                    bounds = eval(msg.split(": ")[1])

                all_variables.update({vname: bounds})
        # Override the hard limits with the ones from the routine
        all_variables.update(self.var_hard_limit)
        # Format for update_variables method
        all_variables = dict(sorted(all_variables.items()))
        all_variables = [{key: value} for key, value in all_variables.items()]

        self.env_box.var_table.update_variables(all_variables)
        self.env_box.var_table.set_selected(variables)
        self.env_box.var_table.addtl_vars = routine.additional_variables

        flag_relative = routine.relative_to_current
        if flag_relative:  # load the relative to current settings
            self.ratio_var_ranges = routine.vrange_limit_options
            self.init_table_actions = routine.initial_point_actions
        self.env_box.relative_to_curr.blockSignals(True)
        self.env_box.relative_to_curr.setChecked(flag_relative)
        self.env_box.relative_to_curr.blockSignals(False)
        self.toggle_relative_to_curr(flag_relative, refresh=False)

        # Always use ranges stored in routine
        self.env_box.var_table.set_bounds(routine.vocs.variables, signal=False)

        # Fill in initial points stored in routine if available
        try:
            # Update the header
            update_init_data_table(self.env_box.init_table, variables)
            # Fill in the table
            init_points = routine.initial_points
            set_init_data_table(self.env_box.init_table, init_points)
        except KeyError:
            set_init_data_table(self.env_box.init_table, None)

        # set objectives
        try:
            formulas = routine.formulas
        except AttributeError:
            formulas = {}

        objectives = []
        status = {}
        objectives_names_full = self.configs["observations"] + list(formulas.keys())
        for name in objectives_names_full:
            obj = {name: ["MINIMIZE"]}
            status[name] = False  # selected
            objectives.append(obj)
        for name, val in routine.vocs.objectives.items():
            rule = val

            idx = objectives_names_full.index(name)
            if idx == -1:
                raise BadgerRoutineError(
                    f"Objective {name} not found in the routine's observables."
                )
            else:
                objectives[idx] = {name: [rule]}
            status[name] = True

        # Show selected objectives only
        self.env_box.check_only_obj.blockSignals(True)
        self.env_box.check_only_obj.setChecked(True)
        self.env_box.check_only_obj.blockSignals(False)
        self.env_box.edit_obj.blockSignals(True)
        self.env_box.edit_obj.setText("")
        self.env_box.edit_obj.blockSignals(False)
        self.env_box.obj_table.keyword = ""
        self.env_box.obj_table.show_selected_only = True

        self.env_box.obj_table.update_items(objectives, status, formulas)

        # Initialize the constraints table with env observables
        try:
            formulas = routine.constraint_formulas
        except AttributeError:
            formulas = {}
        constraints = []
        status = {}
        constraints_names_full = self.configs["observations"] + list(formulas.keys())
        for name in constraints_names_full:
            cons = {name: ["<", 0.0, False]}
            status[name] = False  # selected
            constraints.append(cons)
        for name, val in routine.vocs.constraints.items():
            relation, thres = val
            critical = name in routine.critical_constraint_names
            relation = CONS_RELATION_DICT_INV[relation]

            idx = constraints_names_full.index(name)
            if idx == -1:
                raise BadgerRoutineError(
                    f"Constraint {name} not found in the routine's observables."
                )
            else:
                constraints[idx] = {name: [relation, thres, critical]}
            status[name] = True

        # Show selected constraints only
        self.env_box.check_only_con.blockSignals(True)
        self.env_box.check_only_con.setChecked(True)
        self.env_box.check_only_con.blockSignals(False)
        self.env_box.edit_con.blockSignals(True)
        self.env_box.edit_con.setText("")
        self.env_box.edit_con.blockSignals(False)
        self.env_box.con_table.keyword = ""
        self.env_box.con_table.show_selected_only = True

        self.env_box.con_table.update_items(constraints, status, formulas)

        # Initialize the observables table with env observables
        if self.vars_env:
            # var_names = [next(iter(var)) for var in self.vars_env]
            var_names = []  # do not show var names in observables until we have a fix to get_observables
        else:
            var_names = []
        try:
            formulas = routine.observable_formulas
        except AttributeError:
            formulas = {}
        observables = []
        status = {}
        observables_names_full = (
            var_names + self.configs["observations"] + list(formulas.keys())
        )
        for name in observables_names_full:
            obs = {name: []}
            status[name] = False  # selected
            observables.append(obs)
        for name in routine.vocs.observables:
            idx = observables_names_full.index(name)
            if idx == -1:
                raise BadgerRoutineError(
                    f"Observable {name} not found in the routine's observables."
                )
            else:
                observables[idx] = {name: []}
            status[name] = True

        # Show selected observables only
        self.env_box.check_only_sta.blockSignals(True)
        self.env_box.check_only_sta.setChecked(True)
        self.env_box.check_only_sta.blockSignals(False)
        self.env_box.edit_sta.blockSignals(True)
        self.env_box.edit_sta.setText("")
        self.env_box.edit_sta.blockSignals(False)
        self.env_box.sta_table.keyword = ""
        self.env_box.sta_table.show_selected_only = True

        self.env_box.sta_table.update_items(observables, status, formulas)

        # Config the metadata
        self.edit_save.setPlaceholderText(generate_slug(2))
        self.edit_save.setText(routine.name)
        self.edit_descr.setPlainText(routine.description)

        self.generator_box.check_use_script.setChecked(not not self.script)

    def set_routine(self, routine: Routine, silent: bool = False):
        self.refresh_ui(routine, silent=silent)

    def select_generator(self, i):
        logger.info(
            f"Generator selected: {self.generator_box.cb.itemText(i)} (index={i})"
        )
        # Reset the script
        self.script = ""
        self.generator_box.check_use_script.setChecked(False)

        if i == -1:
            self.generator_box.edit.setPlainText("")
            self.generator_box.cb_scaling.setCurrentIndex(-1)
            return

        name = self.generators[i]
        default_config = get_generator_defaults(name)

        if name in all_generator_names["bo"]:
            # Patch for BOs that make the low noise prior False by default
            default_config["gp_constructor"]["use_low_noise_prior"] = False
            # Patch for BOs that turn on TuRBO by default
            # default_config["turbo_controller"] = "optimize"

        # Patch to only show part of the config
        filtered_config = filter_generator_config(name, default_config)
        self.generator_box.edit.setPlainText(get_yaml_string(filtered_config))

        # Update the docs
        self.window_docs.update_docs(name)

    def _fill_init_table(self):  # make sure self.init_table_actions is set
        for action in self.init_table_actions:
            if action["type"] == "add_curr":
                self.fill_curr_in_init_table(record=False)
            elif action["type"] == "add_rand":
                try:
                    self.add_rand_in_init_table(
                        add_rand_config=action["config"],
                        record=False,
                    )
                except IndexError:  # lower bound is the same as upper bound
                    pass

    def toggle_use_script(self):
        if self.generator_box.check_use_script.isChecked():
            self.generator_box.btn_edit_script.show()
            self.generator_box.edit.setReadOnly(True)
            self.refresh_params_generator()
        else:
            self.generator_box.btn_edit_script.hide()
            self.generator_box.edit.setReadOnly(False)

    def edit_script(self):
        logger.info("Editing script for routine.")
        generator = self.generator_box.cb.currentText()
        dlg = BadgerEditScriptDialog(self, generator, self.script, self.script_updated)
        dlg.exec()

    def script_updated(self, text):
        logger.info("Script updated.")
        self.script = text
        self.refresh_params_generator()

    def create_env(self):
        logger.info("Creating environment instance.")
        env_params = load_config(self.env_box.edit.toPlainText())
        try:
            intf_name = self.configs["interface"][0]
        except KeyError:
            intf_name = None
        configs = {"params": env_params, "interface": [intf_name]}
        try:
            env = instantiate_env(self.env, configs)
        except Exception as e:
            raise BadgerEnvInstantiationError(f"Failed to instantiate environment: {e}")

        return env

    def refresh_params_generator(self):
        if not self.script:
            return

        try:
            tmp = {}
            exec(self.script, tmp)
            try:
                tmp["generate"]  # test if generate function is defined
            except Exception as e:
                QMessageBox.warning(
                    self, "Please define a valid generate function!", str(e)
                )
                return

            env = self.create_env()
            # Get vocs
            try:
                vocs = self._compose_vocs()
            except Exception:
                vocs = None
            # Function generate comes from the script
            params_generator = tmp["generate"](env, vocs)
            self.generator_box.edit.setPlainText(get_yaml_string(params_generator))
        except Exception as e:
            QMessageBox.warning(self, "Invalid script!", str(e))

    def select_env(self, i):
        logger.info(f"Environment selected: {self.env_box.cb.itemText(i)} (index={i})")
        # Reset the initial table actions and ratio var ranges
        self.init_table_actions = []
        self.ratio_var_ranges = {}
        self.var_hard_limit = {}

        if hasattr(self, "archive_search"):
            self.archive_search.close()

        if i == -1:
            self.env_box.edit.setPlainText("")
            self.env_box.edit_var.clear()
            self.env_box.var_table.update_variables(None)
            self.configs = None
            self.env = None
            self.env_box.btn_add_var.setDisabled(True)
            self.env_box.btn_lim_vrange.setDisabled(True)
            self.env_box.btn_refresh.setDisabled(True)
            self.routine = None
            self.env_box.update_stylesheets()
            return

        name = self.envs[i]
        try:
            env, configs = get_env(name)
            self.configs = configs
            self.env = env
            self.env_box.edit_var.clear()
            self.env_box.edit_obj.clear()
            # self.env_box.btn_add_con.setDisabled(False)
            self.env_box.btn_add_var.setDisabled(False)
            self.env_box.btn_lim_vrange.setDisabled(False)
            self.env_box.btn_refresh.setDisabled(False)
            if self.generator_box.check_use_script.isChecked():
                self.refresh_params_generator()
        except Exception:
            self.configs = None
            self.env = None
            self.env_box.cb.setCurrentIndex(-1)
            # self.env_box.btn_add_con.setDisabled(True)
            self.env_box.btn_add_var.setDisabled(True)
            self.env_box.btn_lim_vrange.setDisabled(True)
            self.routine = None
            return QMessageBox.critical(self, "Error!", traceback.format_exc())

        self.env_box.edit.setPlainText(get_yaml_string(configs["params"]))

        # Get and save vars to combine with additional vars added on the fly
        vars_env = self.vars_env = configs["variables"]
        vars_combine = [*vars_env]

        self.env_box.check_only_var.blockSignals(True)
        self.env_box.check_only_var.setChecked(False)
        self.env_box.var_table.checked_only = False  # reset the checked only flag
        self.env_box.check_only_var.blockSignals(False)
        self.env_box.var_table.update_variables(vars_combine)
        # Auto apply the limited variable ranges if the option is set
        if self.env_box.relative_to_curr.isChecked():
            self.set_vrange()

        # Needed for getting bounds on the fly
        self.env_box.var_table.env_class, self.env_box.var_table.configs = (
            self.add_var()
        )

        objectives = []
        status = {}
        for name in self.configs["observations"]:
            cons = {name: ["MINIMIZE"]}
            status[name] = False  # selected
            objectives.append(cons)
        self.env_box.check_only_obj.blockSignals(True)
        self.env_box.check_only_obj.setChecked(False)
        self.env_box.check_only_obj.blockSignals(False)
        self.env_box.obj_table.show_selected_only = False
        self.env_box.obj_table.update_items(objectives, status, formulas={})

        # Initialize the constraints table with env observables
        constraints = []
        status = {}
        for name in self.configs["observations"]:
            cons = {name: ["<", 0.0, False]}
            status[name] = False  # selected
            constraints.append(cons)
        self.env_box.check_only_con.blockSignals(True)
        self.env_box.check_only_con.setChecked(False)
        self.env_box.check_only_con.blockSignals(False)
        self.env_box.con_table.show_selected_only = False
        self.env_box.con_table.update_items(constraints, status, formulas={})

        # Initialize the observable table with env variables and observables
        observables = []
        status = {}
        if self.vars_env:
            # var_names = [next(iter(var)) for var in self.vars_env]
            var_names = []  # do not show var names in observables until we have a fix to get_observables
        else:
            var_names = []
        for name in var_names + self.configs["observations"]:
            obs = {name: []}
            status[name] = False  # selected
            observables.append(obs)
        self.env_box.check_only_sta.blockSignals(True)
        self.env_box.check_only_sta.setChecked(False)
        self.env_box.check_only_sta.blockSignals(False)
        self.env_box.sta_table.show_selected_only = False
        self.env_box.sta_table.update_items(observables, status, formulas={})

        self.env_box.fit_content()
        # self.routine = None

        self.env_box.update_stylesheets(env.name)

        # Update the docs
        self.window_env_docs.update_docs(env.name)

    def get_init_table_header(self):
        table = self.env_box.init_table
        header_list = []
        for col in range(table.columnCount()):
            item = table.horizontalHeaderItem(col)
            if item:
                header_list.append(item.text())
            else:
                header_list.append("")  # Handle the case where the header item is None
        return header_list

    def fill_curr_in_init_table(self, record=False):
        logger.info(f"Filling current values in init table (record={record})")
        env = self.create_env()
        table = self.env_box.init_table
        vname_selected = self.get_init_table_header()

        try:
            # Get the current variables from the environment
            var_curr = env.get_variables(vname_selected)
        except Exception as e:
            raise BadgerEnvVarError(
                f"Failed to get current variable values : {e}\n"
                "Please ensure the environment is properly configured."
            )

        # Iterate through the rows
        for row in range(table.rowCount()):
            # Check if the row is empty
            if np.all(
                [not table.item(row, col).text() for col in range(table.columnCount())]
            ):
                # Fill the row with content_list
                for col, name in enumerate(vname_selected):
                    item = QTableWidgetItem(f"{var_curr[name]:.6g}")
                    table.setItem(row, col, item)
                break  # Stop after filling the first non-empty row

        if record and self.env_box.relative_to_curr.isChecked():
            self.init_table_actions.append({"type": "add_curr"})

    def save_add_rand_config(self, add_rand_config):
        self.add_rand_config = add_rand_config

    def add_rand_in_init_table(self, add_rand_config=None, record=True):
        logger.info(
            f"Adding random points in init table (config={add_rand_config}, record={record})"
        )
        if add_rand_config is None:
            add_rand_config = self.add_rand_config

        # Get current point
        env = self.create_env()
        vname_selected = self.get_init_table_header()
        var_curr = env.get_variables(vname_selected)

        # get small region around current point to sample
        try:
            vocs, _ = self._compose_vocs()
        except Exception:
            # Switch to manual mode to allow the user fixing the vocs issue
            QMessageBox.warning(
                self,
                "Variable range is not valid!",
                "Auto mode disabled due to invalid variable range. Please fix it before enabling auto mode.",
            )
            return self.env_box.relative_to_curr.setChecked(False)

        n_point = add_rand_config["n_points"]
        fraction = add_rand_config["fraction"]
        random_sample_region = get_local_region(var_curr, vocs, fraction=fraction)
        with warnings.catch_warnings(record=True) as caught_warnings:
            try:
                random_points = vocs.random_inputs(
                    n_point, custom_bounds=random_sample_region
                )
            except ValueError:
                raise VariableRangeError(
                    "Current value is not within variable range!\n"
                    "This is likely due to the hard variable bounds being overridden, "
                    "please examine the individual variable settings."
                )

            for warning in caught_warnings:
                # Ignore runtime warnings (usually caused by clip by bounds)
                if warning.category is RuntimeWarning:
                    pass
                else:
                    print(f"Caught user warning: {warning.message}")

        # Add points to the table
        table = self.env_box.init_table
        for row in range(table.rowCount()):
            # Check if the row is empty
            if np.all(
                [not table.item(row, col).text() for col in range(table.columnCount())]
            ):
                # Fill the row with content_list
                try:
                    point = random_points.pop(0)
                    for col, name in enumerate(vname_selected):
                        item = QTableWidgetItem(f"{point[name]:.6g}")
                        table.setItem(row, col, item)
                except IndexError:  # No more points to add
                    break

        if record and self.env_box.relative_to_curr.isChecked():
            self.init_table_actions.append(
                {
                    "type": "add_rand",
                    "config": add_rand_config,
                }
            )

    def show_add_rand_dialog(self):
        dlg = BadgerAddRandomDialog(
            self,
            self.add_rand_in_init_table,
            self.save_add_rand_config,
            self.add_rand_config,
        )
        self.rc_dialog = dlg
        try:
            dlg.exec()
        finally:
            self.rc_dialog = None

    def clear_init_table(self, reset_actions=True):
        logger.info(f"Clearing init table (reset_actions={reset_actions})")
        table = self.env_box.init_table
        for row in range(table.rowCount()):
            for col in range(table.columnCount()):
                item = table.item(row, col)
                if item:
                    item.setText("")  # Set the cell content to an empty string

        if reset_actions and self.env_box.relative_to_curr.isChecked():
            self.init_table_actions = []  # reset the recorded actions

    def add_row_to_init_table(self):
        logger.info("Adding row to init table.")
        table = self.env_box.init_table
        row_position = table.rowCount()
        table.insertRow(row_position)

        for col in range(table.columnCount()):
            item = QTableWidgetItem("")
            table.setItem(row_position, col, item)

    def open_playground(self):
        pass

    def open_generator_docs(self):
        self.window_docs.show()

    def open_environment_docs(self):
        self.window_env_docs.show()

    def open_archive_search(self):
        if not hasattr(self, "archive_search") or not self.archive_search.isVisible():
            try:
                env = self.create_env()
            except AttributeError:
                raise BadgerRoutineError("No environment selected!")

            self.archive_search = ArchiveSearchWidget(environment=env)
            self.archive_search.show()
        else:
            self.archive_search.raise_()
            self.archive_search.activateWindow()

    def add_var(self):
        # TODO: Use a cached env
        env_params = load_config(self.env_box.edit.toPlainText())
        try:
            intf_name = self.configs["interface"][0]
        except KeyError:
            intf_name = None
        configs = {"params": env_params, "interface": [intf_name]}

        return self.env, configs
        # dlg = BadgerVariableDialog(self, self.env, configs, self.add_var_to_list)
        # dlg.exec()

    def limit_variable_ranges(self):
        if self.lim_apply_to_vars == 2:
            # Initialize the lim_apply_to_vars to 0 (set only visible vars)
            self.lim_apply_to_vars = 0

        dlg = BadgerLimitVariableRangeDialog(
            self,
            self.set_vrange,
            self.save_limit_option,
            self.limit_option,
            self.lim_apply_to_vars,
        )
        dlg.exec()

    def set_vrange(self, set_all=True):
        # By default update all variables no matter if selected or not
        vname_selected = []
        vrange = {}

        if set_all:
            # Set vranges for all variables
            _variables = self.env_box.var_table.all_variables
        else:
            # Only set vranges for the visible variables
            _variables = self.env_box.var_table.get_visible_variables(
                self.env_box.var_table.variables
            )

        for var in _variables:
            name = next(iter(var))
            # Set vrange no matter if selected or not
            # if set_all or self.env_box.var_table.is_checked(name):
            vname_selected.append(name)
            vrange[name] = var[name]

        env = self.create_env()
        try:
            # Get the current variables from the environment
            var_curr = env.get_variables(vname_selected)
        except Exception as e:
            raise BadgerEnvVarError(
                f"Failed to get current variable values : {e}\n"
                "Please ensure the environment is properly configured."
            )

        option_idx = self.limit_option["limit_option_idx"]
        # 0: ratio with current value, 1: ratio with full range, 2: delta around current value
        if option_idx == 1:
            ratio = self.limit_option["ratio_full"]
            for i, name in enumerate(vname_selected):
                hard_bounds = vrange[name]
                delta = 0.5 * ratio * (hard_bounds[1] - hard_bounds[0])
                bounds = [var_curr[name] - delta, var_curr[name] + delta]
                bounds = np.clip(bounds, hard_bounds[0], hard_bounds[1]).tolist()
                vrange[name] = bounds
        elif option_idx == 2:
            delta = self.limit_option["delta"]
            for i, name in enumerate(vname_selected):
                hard_bounds = vrange[name]
                bounds = [var_curr[name] - delta, var_curr[name] + delta]
                bounds = np.clip(bounds, hard_bounds[0], hard_bounds[1]).tolist()
                vrange[name] = bounds
        else:
            ratio = self.limit_option["ratio_curr"]
            for i, name in enumerate(vname_selected):
                hard_bounds = vrange[name]
                sign = np.sign(var_curr[name])
                bounds = [
                    var_curr[name] * (1 - 0.5 * sign * ratio),
                    var_curr[name] * (1 + 0.5 * sign * ratio),
                ]
                bounds = np.clip(bounds, hard_bounds[0], hard_bounds[1]).tolist()
                vrange[name] = bounds

        self.env_box.var_table.set_bounds(vrange)
        self.clear_init_table(reset_actions=False)  # clear table after changing ranges
        self.update_init_table()  # auto populate if option is set

        # remember user selection for applying limit changes
        if not self.lim_apply_to_vars == 2:
            # Check if lim_apply_to_vars has been initialized
            # It will be set to 2 until the btn_lim_vrange is clicked
            self.lim_apply_to_vars = set_all

        # Record the ratio var ranges
        for vname in vname_selected:
            self.ratio_var_ranges[vname] = copy.deepcopy(self.limit_option)

    def set_ind_vrange(self, vname, config):
        logger.info(
            f"Setting individual variable range for {vname} with config: {config}"
        )
        hard_bounds = [config["lower_bound"], config["upper_bound"]]
        option = {
            "limit_option_idx": config["limit_option_idx"],
            "ratio_full": config["ratio_full"],
            "ratio_curr": config["ratio_curr"],
            "delta": config["delta"],
        }

        option_idx = option["limit_option_idx"]

        env = self.create_env()
        curr = env.get_variables([vname])[vname]

        # 0: ratio with current value, 1: ratio with full range, 2: delta around current value
        if option_idx == 1:
            ratio = option["ratio_full"]
            delta = 0.5 * ratio * (hard_bounds[1] - hard_bounds[0])
            bounds = [curr - delta, curr + delta]
            bounds = np.clip(bounds, hard_bounds[0], hard_bounds[1]).tolist()
        elif option_idx == 2:
            delta = option["delta"]
            bounds = [curr - delta, curr + delta]
            bounds = np.clip(bounds, hard_bounds[0], hard_bounds[1]).tolist()
        else:
            ratio = option["ratio_curr"]
            sign = np.sign(curr)
            bounds = [
                curr * (1 - 0.5 * sign * ratio),
                curr * (1 + 0.5 * sign * ratio),
            ]
            bounds = np.clip(bounds, hard_bounds[0], hard_bounds[1]).tolist()

        logger.info(
            f"Setting bounds for {vname}: {bounds} (hard bounds: {hard_bounds})"
        )
        # Set the bounds in the table
        self.env_box.var_table.refresh_variable(vname, bounds, hard_bounds)
        self.clear_init_table(reset_actions=False)  # clear table after changing ranges
        self.update_init_table()  # auto populate if option is set

        # Record the hard bounds for the variable
        self.var_hard_limit[vname] = hard_bounds
        # Record the ratio var ranges
        self.ratio_var_ranges[vname] = copy.deepcopy(option)

    def save_limit_option(self, limit_option):
        logger.info(f"Saving limit option: {limit_option}")
        self.limit_option = limit_option

    def add_var_to_list(self, name, lb, ub):
        logger.info(f"Adding variable to list: {name}, lb={lb}, ub={ub}")
        # Check if already in the list
        ok = False
        try:
            self.env_box.var_table.bounds[name]
        except KeyError:
            ok = True
        if not ok:
            logger.warning(f"Variable {name} already exists!")
            QMessageBox.warning(
                self, "Variable already exists!", f"Variable {name} already exists!"
            )
            return 1

        self.env_box.add_var(name, lb, ub)
        return 0

    def update_init_table(self, force=False):
        logger.info(f"Updating init table (force={force})")
        selected = self.env_box.var_table.selected
        variable_names = [v for v in selected if selected[v]]
        update_init_data_table(self.env_box.init_table, variable_names)

        if (not force) and (not self.env_box.relative_to_curr.isChecked()):
            return

        # Auto populate the initial table based on recorded actions
        if not self.init_table_actions:
            logger.info("No init_table_actions recorded, using default actions.")
            self.init_table_actions = [
                {"type": "add_curr"},
                {"type": "add_rand", "config": self.add_rand_config},
            ]
        self.clear_init_table(reset_actions=False)
        self._fill_init_table()

    def calc_auto_bounds(self):
        logger.info("Calculating auto bounds for selected variables.")
        vname_selected = []
        vrange = {}

        for var in self.env_box.var_table.variables:
            name = next(iter(var))
            vname_selected.append(name)
            try:  # get the hard limit from the routine
                vrange[name] = self.var_hard_limit[name]
            except KeyError:
                vrange[name] = var[name]

        env = self.create_env()
        var_curr = env.get_variables(vname_selected)

        for name in vname_selected:
            try:
                limit_option = self.ratio_var_ranges[name]
            except KeyError:
                limit_option = self.limit_option

            option_idx = limit_option["limit_option_idx"]
            # 0: ratio with current value, 1: ratio with full range, 2: delta around current value
            if option_idx == 1:
                ratio = limit_option["ratio_full"]
                hard_bounds = vrange[name]
                delta = 0.5 * ratio * (hard_bounds[1] - hard_bounds[0])
                bounds = [var_curr[name] - delta, var_curr[name] + delta]
                bounds = np.clip(bounds, hard_bounds[0], hard_bounds[1]).tolist()
                vrange[name] = bounds
                logger.info(f"Auto bounds for {name} (full range): {bounds}")
            elif option_idx == 2:
                delta = limit_option["delta"]
                hard_bounds = vrange[name]
                bounds = [var_curr[name] - delta, var_curr[name] + delta]
                bounds = np.clip(bounds, hard_bounds[0], hard_bounds[1]).tolist()
                vrange[name] = bounds
                logger.info(f"Auto bounds for {name} (delta): {bounds}")
            else:
                ratio = limit_option["ratio_curr"]
                hard_bounds = vrange[name]
                sign = np.sign(var_curr[name])
                bounds = [
                    var_curr[name] * (1 - 0.5 * sign * ratio),
                    var_curr[name] * (1 + 0.5 * sign * ratio),
                ]
                bounds = np.clip(bounds, hard_bounds[0], hard_bounds[1]).tolist()
                vrange[name] = bounds
                logger.info(f"Auto bounds for {name} (current ratio): {bounds}")

        return vrange

    def toggle_relative_to_curr(self, checked, refresh=True):
        logger.info(f"Toggling relative_to_curr: checked={checked}, refresh={refresh}")
        if checked:
            try:
                _ = self._compose_vocs()
            except Exception:
                logger.warning("Variable range is not valid, switching to manual mode.")
                QTimer.singleShot(0, lambda: self.env_box.relative_to_curr.click())
                QMessageBox.warning(
                    self,
                    "Variable range is not valid!",
                    "Please fix the invalid variable range before enabling auto mode.",
                )
                return

            self.env_box.switch_var_panel_style(True)

            if refresh and self.env_box.var_table.selected:
                logger.info("Refreshing auto bounds and initial table.")
                bounds = self.calc_auto_bounds()
                self.env_box.var_table.set_bounds(bounds)
                self.clear_init_table(reset_actions=False)
                self.try_populate_init_table()

            self.env_box.var_table.lock_bounds()
            self.env_box.init_table.set_uneditable()
        else:
            logger.info("Switching to manual variable range mode.")
            self.env_box.switch_var_panel_style(False)

            self.env_box.var_table.unlock_bounds()
            self.env_box.init_table.set_editable()

    def refresh_variables(self):
        logger.info("Refreshing variables and bounds.")
        variables = self.env_box.var_table.export_variables()
        bounds = self.calc_auto_bounds()

        no_need_to_update = True
        for vname in variables:
            if not np.allclose(bounds[vname], variables[vname]):
                no_need_to_update = False
                break
        if no_need_to_update:
            logger.info("No need to update variable bounds.")
            return

        logger.info("Updating variable bounds and initial table.")
        self.env_box.var_table.set_bounds(bounds)
        self.clear_init_table(reset_actions=False)
        self.try_populate_init_table()

    def try_populate_init_table(self):
        logger.info("Trying to auto-populate initial table.")
        if (
            self.env_box.relative_to_curr.isChecked()
            and self.env_box.var_table.selected
        ):
            self.update_init_table()

    def handle_pv_added(self):
        logger.info("Handling PV added event.")
        if self.env_box.relative_to_curr.isChecked():
            self.set_vrange()

    def handle_var_config(self, vname):
        env = self.create_env()
        curr = env.get_variables([vname])[vname]

        # Get the hard limit
        try:
            bounds = self.var_hard_limit[vname]
        except KeyError:
            try:
                bounds = env.get_bounds([vname])[vname]
            except BadgerEnvVarError as e:
                msg = str(e)
                bounds = eval(msg.split(": ")[1])

        # Get the option
        try:
            option = self.ratio_var_ranges[vname]
        except KeyError:
            option = self.limit_option

        configs = {
            "current_value": curr,
            "lower_bound": bounds[0],
            "upper_bound": bounds[1],
            **option,
        }

        BadgerIndividualLimitVariableRangeDialog(
            self,
            vname,
            self.set_ind_vrange,
            configs,
        ).exec_()

    def _compose_vocs(self) -> (VOCS, list[str]):
        logger.info("Composing VOCS settings.")
        variables = self.env_box.var_table.export_variables()

        objectives = {}
        for objective in self.env_box.obj_table.export_data():
            obj_name = next(iter(objective))
            (rule,) = objective[obj_name]
            objectives[obj_name] = rule

        constraints = {}
        critical_constraints = []
        for constraint in self.env_box.con_table.export_data():
            con_name = next(iter(constraint))
            relation, threshold, critical = constraint[con_name]
            constraints[con_name] = [CONS_RELATION_DICT[relation], threshold]
            if critical:
                critical_constraints.append(con_name)

        observables = []
        for observable in self.env_box.sta_table.export_data():
            obs_name = next(iter(observable))
            observables.append(obs_name)

        try:
            vocs = VOCS(
                variables=variables,
                objectives=objectives,
                constraints=constraints,
                constants={},
                observables=observables,
            )
            logger.info("VOCS composed successfully.")
        except ValidationError as e:
            logger.error(f"VOCS validation failed: {format_validation_error(e)}")
            raise BadgerRoutineError(
                f"\n\nVOCS validation failed: {format_validation_error(e)}"
            ) from e

        logger.info(
            f"VOCS: variables={list(variables.keys())}, objectives={list(objectives.keys())}, constraints={list(constraints.keys())}, observables={observables}, critical_constraints={critical_constraints}"
        )
        return vocs, critical_constraints

    def _compose_routine(self) -> Routine:
        logger.info("Composing routine from GUI state.")
        # Compose the routine
        # Metadata
        name = self.edit_save.text() or self.edit_save.placeholderText()
        description = self.edit_descr.toPlainText()

        # General sanity checks
        if self.generator_box.cb.currentIndex() == -1:
            logger.error("No generator selected.")
            raise BadgerRoutineError("no generator selected")
        if self.env_box.cb.currentIndex() == -1:
            logger.error("No environment selected.")
            raise BadgerRoutineError("no environment selected")

        # Generator
        generator_name = self.generators[self.generator_box.cb.currentIndex()]
        env_name = self.envs[self.env_box.cb.currentIndex()]
        generator_params = load_config(self.generator_box.edit.toPlainText())
        logger.debug(
            f"Generator selected: {generator_name}, params: {generator_params}"
        )
        if generator_name in all_generator_names["bo"]:
            # Patch the BO generators to make sure use_low_noise_prior is False
            if "gp_constructor" not in generator_params:
                generator_params["gp_constructor"] = {
                    "name": "standard",  # have to add name too for pydantic validation
                    "use_low_noise_prior": False,
                }
            # or else we use whatever specified by the users

            if generator_name != "mobo":
                # Patch the BO generators to turn on TuRBO by default
                if "turbo_controller" not in generator_params:
                    generator_params["turbo_controller"] = "optimize"

                # TODO: remove this patch when Xopt reset API works
                # Nullify a few properties in turbo that can cause issues
                turbo_config = generator_params["turbo_controller"]
                if type(turbo_config) is dict:
                    if turbo_config["name"] == "optimize":
                        turbo_config["center_x"] = None
                        turbo_config["best_value"] = None
                    elif turbo_config["name"] == "safety":
                        turbo_config["center_x"] = None

        # Environment
        env_params = load_config(self.env_box.edit.toPlainText())
        logger.debug(f"Environment selected: {env_name}, params: {env_params}")

        # VOCS
        vocs, critical_constraints = self._compose_vocs()
        logger.debug(
            f"VOCS composed: variables={list(vocs.variables.keys())}, objectives={list(vocs.objectives.keys())}, constraints={list(vocs.constraints.keys())}"
        )
        if not vocs.variables:
            logger.error("No variables selected.")
            raise BadgerRoutineError("no variables selected")
        if not vocs.objectives:
            logger.error("No objectives selected.")
            raise BadgerRoutineError("no objectives selected")

        # Initial points
        init_points_df = pd.DataFrame.from_dict(
            get_table_content_as_dict(self.env_box.init_table)
        )
        init_points_df = init_points_df.replace("", pd.NA)
        init_points_df = init_points_df.dropna(subset=init_points_df.columns, how="all")
        if init_points_df.empty:
            logger.error("No initial points provided.")
            raise BadgerRoutineError(
                "No initial points provided. Please add at least one initial point"
            )
        contains_na = init_points_df.isna().any().any()
        if contains_na:
            logger.error("Initial points are not valid, missing values detected.")
            raise BadgerRoutineError(
                "Initial points are not valid, please fill in the missing values"
            )

        # Script that generates generator params
        if self.generator_box.check_use_script.isChecked():
            script = self.script
            logger.debug("Using custom script for generator params.")
        else:
            script = None

        # Relative to current params
        if self.env_box.relative_to_curr.isChecked():
            relative_to_current = True
            vrange_limit_options = self.ratio_var_ranges
            initial_point_actions = self.init_table_actions
            logger.debug("Routine is set to use relative to current variable ranges.")
        else:
            relative_to_current = False
            vrange_limit_options = None
            initial_point_actions = None
            logger.debug("Routine is set to use manual variable ranges.")

        # Save hard limits no matter relative to current or not
        vrange_hard_limit = self.var_hard_limit

        try:
            generator = get_generator_dynamic(generator_name)(
                vocs=vocs, **generator_params
            )
            logger.info(f"Generator instance created: {generator_name}")
        except ValidationError as e:
            logger.error(f"Algorithm validation failed: {format_validation_error(e)}")
            raise BadgerRoutineError(
                f"\n\nAlgorithm validation failed: {format_validation_error(e)}"
            ) from e

        with warnings.catch_warnings(record=True) as caught_warnings:
            routine = Routine(
                # Metadata
                badger_version=get_badger_version(),
                xopt_version=get_xopt_version(),
                # Xopt part
                vocs=vocs,
                generator=generator,
                # Badger part
                name=name,
                description=description,
                environment={"name": env_name} | env_params,
                initial_points=init_points_df.astype("double"),
                critical_constraint_names=critical_constraints,
                tags=None,
                script=script,
                relative_to_current=relative_to_current,
                vrange_limit_options=vrange_limit_options,
                vrange_hard_limit=vrange_hard_limit,
                initial_point_actions=initial_point_actions,
                additional_variables=self.env_box.var_table.addtl_vars,
                formulas=self.env_box.obj_table.formulas,
                constraint_formulas=self.env_box.con_table.formulas,
                observable_formulas=self.env_box.sta_table.formulas,
            )

            # Check if any user warnings were caught
            for warning in caught_warnings:
                if issubclass(warning.category, UserWarning):
                    logger.warning(f"UserWarning caught: {warning.message}")
                    QMessageBox.warning(
                        self,
                        "Warning!",
                        f"Warning: {warning.message}",
                    )
                else:
                    logger.warning(f"Caught warning: {warning.message}")

            logger.info(f"Routine composed successfully: {routine.name}")
            return routine

    def review(self):
        try:
            routine = self._compose_routine()
        except Exception:
            return QMessageBox.critical(
                self, "Invalid routine!", traceback.format_exc()
            )

        dlg = BadgerReviewDialog(self, routine)
        dlg.exec()

    def update_description(self):
        routine = self.routine
        routine.description = self.edit_descr.toPlainText()
        try:
            update_run(routine)
            # Notify routine list to update
            self.sig_updated.emit(routine.name, routine.description)
            QMessageBox.information(
                self,
                "Update success!",
                f"Routine {self.routine.name} description was updated!",
            )
        except Exception:
            return QMessageBox.critical(self, "Update failed!", traceback.format_exc())<|MERGE_RESOLUTION|>--- conflicted
+++ resolved
@@ -300,10 +300,7 @@
     def load_template_yaml(
         self, checked_state, template_path: str | None = None
     ) -> None:
-<<<<<<< HEAD
-=======
         logger.info("Loading template YAML.")
->>>>>>> 4f47b513
         """
         Load data from template .yaml into template_dict dictionary.
         This function expects to be called via an action from
