--- conflicted
+++ resolved
@@ -1,8 +1,4 @@
-<<<<<<< HEAD
 from typing import Any
-=======
-import logging
->>>>>>> b212d0f9
 import warnings
 import traceback
 import copy
@@ -346,14 +342,10 @@
             print(f"Error loading template: {e}")
             return
 
-<<<<<<< HEAD
     def set_options_from_template(self, template_dict: dict[str, Any]):
-=======
-    def set_options_from_template(self, template_dict: dict):
         logger.info(
             f"Setting options from template: {template_dict.get('name', 'unknown')}"
         )
->>>>>>> b212d0f9
         """
         Fills in routine_page GUI with relevant info from template_dict
         dictionary
@@ -688,16 +680,10 @@
             logger.error(f"Error saving template: {e}")
             return
 
-<<<<<<< HEAD
     def refresh_ui(self, routine: Routine | None = None, silent: bool = False):
-=======
-    def refresh_ui(self, routine: Routine = None, silent: bool = False):
         logger.info(
             f"Refreshing UI for routine: {getattr(routine, 'name', None)} (silent={silent})"
         )
-        self.routine = routine  # save routine for future reference
-
->>>>>>> b212d0f9
         self.generators = list_generators()
         self.envs = list_env()
 
@@ -957,14 +943,10 @@
     def set_routine(self, routine: Routine, silent: bool = False):
         self.refresh_ui(routine, silent=silent)
 
-<<<<<<< HEAD
     def select_generator(self, i: int):
-=======
-    def select_generator(self, i):
         logger.info(
             f"Generator selected: {self.generator_box.cb.itemText(i)} (index={i})"
         )
->>>>>>> b212d0f9
         # Reset the script
         self.script = ""
         self.generator_box.check_use_script.setChecked(False)
@@ -1030,12 +1012,8 @@
         self.refresh_params_generator()
 
     def create_env(self):
-<<<<<<< HEAD
+        logger.info("Creating environment instance.")
         env_params = load_config(self.env_box.edit.get_parameters())
-=======
-        logger.info("Creating environment instance.")
-        env_params = load_config(self.env_box.edit.toPlainText())
->>>>>>> b212d0f9
         try:
             intf_name = self.configs["interface"][0]
         except KeyError:
@@ -1077,12 +1055,8 @@
         except Exception as e:
             QMessageBox.warning(self, "Invalid script!", str(e))
 
-<<<<<<< HEAD
     def select_env(self, i: int):
-=======
-    def select_env(self, i):
         logger.info(f"Environment selected: {self.env_box.cb.itemText(i)} (index={i})")
->>>>>>> b212d0f9
         # Reset the initial table actions and ratio var ranges
         self.init_table_actions = []
         self.ratio_var_ranges = {}
@@ -1722,54 +1696,7 @@
             self.set_ind_vrange,
             configs,
         ).exec_()
-<<<<<<< HEAD
         self.env_box.var_table.data_changed.emit()
-=======
-
-    def _compose_vocs(self) -> (VOCS, list[str]):
-        logger.info("Composing VOCS settings.")
-        variables = self.env_box.var_table.export_variables()
-
-        objectives = {}
-        for objective in self.env_box.obj_table.export_data():
-            obj_name = next(iter(objective))
-            (rule,) = objective[obj_name]
-            objectives[obj_name] = rule
-
-        constraints = {}
-        critical_constraints = []
-        for constraint in self.env_box.con_table.export_data():
-            con_name = next(iter(constraint))
-            relation, threshold, critical = constraint[con_name]
-            constraints[con_name] = [CONS_RELATION_DICT[relation], threshold]
-            if critical:
-                critical_constraints.append(con_name)
-
-        observables = []
-        for observable in self.env_box.sta_table.export_data():
-            obs_name = next(iter(observable))
-            observables.append(obs_name)
-
-        try:
-            vocs = VOCS(
-                variables=variables,
-                objectives=objectives,
-                constraints=constraints,
-                constants={},
-                observables=observables,
-            )
-            logger.info("VOCS composed successfully.")
-        except ValidationError as e:
-            logger.error(f"VOCS validation failed: {format_validation_error(e)}")
-            raise BadgerRoutineError(
-                f"\n\nVOCS validation failed: {format_validation_error(e)}"
-            ) from e
-
-        logger.info(
-            f"VOCS: variables={list(variables.keys())}, objectives={list(objectives.keys())}, constraints={list(constraints.keys())}, observables={observables}, critical_constraints={critical_constraints}"
-        )
-        return vocs, critical_constraints
->>>>>>> b212d0f9
 
     def _compose_routine(self) -> Routine:
         logger.info("Composing routine from GUI state.")
@@ -1789,14 +1716,10 @@
         # Generator
         generator_name = self.generators[self.generator_box.cb.currentIndex()]
         env_name = self.envs[self.env_box.cb.currentIndex()]
-<<<<<<< HEAD
         generator_params = load_config(self.generator_box.edit.get_parameters())
-=======
-        generator_params = load_config(self.generator_box.edit.toPlainText())
         logger.debug(
             f"Generator selected: {generator_name}, params: {generator_params}"
         )
->>>>>>> b212d0f9
         if generator_name in all_generator_names["bo"]:
             # Patch the BO generators to make sure use_low_noise_prior is False
             if "gp_constructor" not in generator_params:
@@ -1822,21 +1745,14 @@
                         turbo_config["center_x"] = None
 
         # Environment
-<<<<<<< HEAD
         env_params = load_config(self.env_box.edit.get_parameters())
+        logger.debug(f"Environment selected: {env_name}, params: {env_params}")
 
         # VOCS
         vocs, critical_constraints = self.env_box.compose_vocs()
-=======
-        env_params = load_config(self.env_box.edit.toPlainText())
-        logger.debug(f"Environment selected: {env_name}, params: {env_params}")
-
-        # VOCS
-        vocs, critical_constraints = self._compose_vocs()
         logger.debug(
             f"VOCS composed: variables={list(vocs.variables.keys())}, objectives={list(vocs.objectives.keys())}, constraints={list(vocs.constraints.keys())}"
         )
->>>>>>> b212d0f9
         if not vocs.variables:
             logger.error("No variables selected.")
             raise BadgerRoutineError("no variables selected")
