--- conflicted
+++ resolved
@@ -56,8 +56,7 @@
 
 
 class BadgerRoutinePage(QWidget):
-    name_updated = pyqtSignal(str, str) # routine name, routine new name
-    descr_updated = pyqtSignal(str, str)  # routine name, routine description
+    sig_updated = pyqtSignal(str, str)  # routine name, routine description
 
     def __init__(self):
         super().__init__()
@@ -971,7 +970,7 @@
         try:
             update_routine(routine)
             # Notify routine list to update
-            self.descr_updated.emit(routine.name, routine.description)
+            self.sig_updated.emit(routine.name, routine.description)
             QMessageBox.information(
                 self,
                 'Update success!',
@@ -1001,7 +1000,6 @@
             return
 
         try:
-<<<<<<< HEAD
             if self.routine:
                 keys_to_exclude = ['data', 'id', 'name', 'description']
                 old_dict = json.loads(self.routine.json())
@@ -1011,18 +1009,6 @@
                 if old_dict == new_dict:
                     routine.id = self.routine.id
                     update_routine(routine)
-=======
-            if self.routine and routine != self.routine:
-                old_dict = json.loads(self.routine.json())
-                old_dict.pop('data')
-                new_dict = json.loads(routine.json())
-                new_dict.pop('data')
-                new_dict['name'] = old_dict['name']
-                new_dict['description'] = new_dict['description']
-                if old_dict == new_dict:
-                    update_routine(routine, old_name=self.routine.name)
-                    self.name_updated.emit(self.routine.name, routine.name)
->>>>>>> 2c301b3b
                 else:
                     save_routine(routine)
             else:
