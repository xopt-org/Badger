from PyQt5.QtWidgets import QVBoxLayout, QHBoxLayout, QPushButton, QWidget, QPlainTextEdit, QLineEdit
from PyQt5.QtWidgets import QComboBox, QCheckBox, QStyledItemDelegate, QLabel, QListWidget, QFrame
from PyQt5.QtCore import QRegExp

from .collapsible_box import CollapsibleBox
from .var_table import VariableTable
from .obj_table import ObjectiveTable
from .data_table import init_data_table, update_init_data_table
from ..utils import MouseWheelWidgetAdjustmentGuard, NoHoverFocusComboBox
from ....settings import read_value, AUTO_REFRESH
from ....utils import strtobool

LABEL_WIDTH = 80

stylesheet_auto = '''
    #VarPanel {
        border: 4px solid #FDD835;
        border-radius: 4px;
    }
'''

stylesheet_auto_msg = '''
    QLabel {
        background-color: #FDD835;
        color: #19232D;
        padding: 4px 4px 8px 4px;
        border-radius: 0;
    }
'''


class BadgerEnvBox(CollapsibleBox):
    def __init__(self, env_dict, parent=None, envs=[]):
        super().__init__(parent, ' Environment + VOCS')

        self.envs = envs
        self.env_dict = env_dict

        self.init_ui()
        self.config_logic()

    def init_ui(self):
        vbox = QVBoxLayout()

        self.content_area.setObjectName('EnvBox')

        name = QWidget()
        hbox_name = QHBoxLayout(name)
        hbox_name.setContentsMargins(0, 0, 0, 0)
        lbl = QLabel('Name')
        lbl.setFixedWidth(LABEL_WIDTH)
        self.cb = cb = NoHoverFocusComboBox()
        cb.setItemDelegate(QStyledItemDelegate())
        cb.addItems(self.envs)
        cb.setCurrentIndex(-1)
        cb.installEventFilter(MouseWheelWidgetAdjustmentGuard(cb))
        self.btn_env_play = btn_env_play = QPushButton('Open Playground')
        btn_env_play.setFixedSize(128, 24)
        if not strtobool(read_value('BADGER_ENABLE_ADVANCED')):
            btn_env_play.hide()
        hbox_name.addWidget(lbl)
        hbox_name.addWidget(cb, 1)
        hbox_name.addWidget(btn_env_play)
        vbox.addWidget(name)

        params = QWidget()
        hbox_params = QHBoxLayout(params)
        hbox_params.setContentsMargins(0, 0, 0, 0)
        lbl_params_col = QWidget()
        vbox_lbl_params = QVBoxLayout(lbl_params_col)
        vbox_lbl_params.setContentsMargins(0, 0, 0, 0)
        lbl_params = QLabel('Params')
        lbl_params.setFixedWidth(LABEL_WIDTH)
        vbox_lbl_params.addWidget(lbl_params)
        vbox_lbl_params.addStretch(1)
        hbox_params.addWidget(lbl_params_col)

        edit_params_col = QWidget()
        vbox_params_edit = QVBoxLayout(edit_params_col)
        vbox_params_edit.setContentsMargins(0, 0, 0, 0)
        self.edit = edit = QPlainTextEdit()
        edit.setMaximumHeight(80)
        vbox_params_edit.addWidget(edit)
        hbox_params.addWidget(edit_params_col)
        vbox.addWidget(params)

        seperator = QFrame()
        seperator.setFrameShape(QFrame.HLine)
        seperator.setFrameShadow(QFrame.Sunken)
        seperator.setLineWidth(0)
        seperator.setMidLineWidth(0)
        vbox.addWidget(seperator)

        # Variables config (table style)
        self.var_panel = var_panel = QWidget()
        var_panel.setObjectName('VarPanel')
        var_panel.setMinimumHeight(280)
        vbox.addWidget(var_panel, 2)
        self.vbox_var = vbox_var = QVBoxLayout(var_panel)
        vbox_var.setContentsMargins(4, 4, 4, 4)
        vbox_var.setSpacing(0)
        msg_auto = QLabel('The values you see in the variable ranges spin '
                          'boxes and initial points table are preview that '
                          'generated either based on current machine state, '
                          'or the machine state at the time of this historical'
                          ' run. The real values would be regenerated based on'
                          ' the machine state before running the optimization '
                          'again.')
        if not AUTO_REFRESH:
            msg_auto = QLabel('Auto mode is on.  To explicitly set the '
                              'variable ranges and/or initial points,  please '
                              'uncheck the "Automatic" check box.')
        msg_auto.setWordWrap(True)
        msg_auto.setStyleSheet(stylesheet_auto_msg)
        msg_auto.hide()
        self.msg_auto = msg_auto
        vbox_var.addWidget(msg_auto)
        var_panel_origin = QWidget()
        vbox_var.addWidget(var_panel_origin)
        self.hbox_var = hbox_var = QHBoxLayout(var_panel_origin)
        lbl_var_col = QWidget()
        vbox_lbl_var = QVBoxLayout(lbl_var_col)
        vbox_lbl_var.setContentsMargins(0, 0, 0, 0)
        lbl_var = QLabel('Variables')
        lbl_var.setFixedWidth(LABEL_WIDTH)
        vbox_lbl_var.addWidget(lbl_var)
        vbox_lbl_var.addStretch(1)
        hbox_var.addWidget(lbl_var_col)

        edit_var_col = QWidget()
        vbox_var_edit = QVBoxLayout(edit_var_col)
        vbox_var_edit.setContentsMargins(0, 0, 0, 0)

        # Add relative to current option
        action_common = QWidget()
        hbox_action_common = QHBoxLayout(action_common)
        hbox_action_common.setContentsMargins(0, 0, 0, 0)
        vbox_var_edit.addWidget(action_common)
        self.relative_to_curr = relative_to_curr = QCheckBox('Automatic')
        relative_to_curr.setChecked(True)
        tooltip = 'If checked, you will not be able to change the\n' + \
            'variable ranges and initial points manually.\n' + \
            'Instead, the variable ranges and the initial points will be\n' + \
            'generated based on the current state.\n\n' + \
            'You can adjust them by using the "Set Variable Range"\n' + \
            'button and the "Add Current"/"Add Random" buttons.\n' + \
            'The actual values of those settings will be re-calculated\n' + \
            'based on the machine state at the time of running.'
        relative_to_curr.setToolTip(tooltip)
        hbox_action_common.addWidget(relative_to_curr)
        hbox_action_common.addStretch()

        action_var = QWidget()
        hbox_action_var = QHBoxLayout(action_var)
        hbox_action_var.setContentsMargins(0, 0, 0, 0)
        vbox_var_edit.addWidget(action_var)
        self.edit_var = edit_var = QLineEdit()
        edit_var.setPlaceholderText('Filter variables...')
        edit_var.setFixedWidth(192)
        self.btn_add_var = btn_add_var = QPushButton('Add')
        btn_add_var.setFixedSize(96, 24)
        btn_add_var.setDisabled(True)
        if not strtobool(read_value('BADGER_ENABLE_ADVANCED')):
            btn_add_var.hide()
        self.btn_lim_vrange = btn_lim_vrange = QPushButton('Set Variable Range')
        btn_lim_vrange.setFixedSize(144, 24)
        btn_lim_vrange.setDisabled(True)
        self.check_only_var = check_only_var = QCheckBox('Show Checked Only')
        check_only_var.setChecked(False)
        hbox_action_var.addWidget(edit_var)
        hbox_action_var.addWidget(btn_add_var)
        hbox_action_var.addWidget(btn_lim_vrange)
        hbox_action_var.addStretch()
        hbox_action_var.addWidget(check_only_var)

        self.var_table = VariableTable()
        self.var_table.lock_bounds()
        vbox_var_edit.addWidget(self.var_table)

        cbox_init = CollapsibleBox(self, ' Initial Points', tooltip='If set, it takes precedence over the start from current setting in generator configuration.')
        vbox_var_edit.addWidget(cbox_init)
        vbox_init = QVBoxLayout()
        vbox_init.setContentsMargins(8, 8, 8, 8)
        action_init = QWidget()
        hbox_action_init = QHBoxLayout(action_init)
        hbox_action_init.setContentsMargins(0, 0, 0, 0)
        self.btn_add_row = btn_add_row = QPushButton('Add Row')
        btn_add_row.setFixedSize(96, 24)
        self.btn_add_curr = btn_add_curr = QPushButton('Add Current')
        btn_add_curr.setFixedSize(96, 24)
        self.btn_add_rand = btn_add_rand = QPushButton('Add Random')
        btn_add_rand.setFixedSize(96, 24)
        self.btn_clear = btn_clear = QPushButton('Clear All')
        btn_clear.setFixedSize(96, 24)
        hbox_action_init.addWidget(btn_add_row)
        hbox_action_init.addStretch()
        hbox_action_init.addWidget(btn_add_curr)
        hbox_action_init.addWidget(btn_add_rand)
        hbox_action_init.addWidget(btn_clear)
        vbox_init.addWidget(action_init)
        self.init_table = init_data_table()
        # TODO: should allow scrolling, so better to set each cell ineditable
        # rather than disable the whole table
        self.init_table.setDisabled(True)
        vbox_init.addWidget(self.init_table)
        cbox_init.setContentLayout(vbox_init)
        cbox_init.expand()

        hbox_var.addWidget(edit_var_col)

        # Objectives config (table style)
        obj_panel = QWidget()
        vbox.addWidget(obj_panel, 1)
        hbox_obj = QHBoxLayout(obj_panel)
        hbox_obj.setContentsMargins(0, 0, 0, 0)
        lbl_obj_col = QWidget()
        vbox_lbl_obj = QVBoxLayout(lbl_obj_col)
        vbox_lbl_obj.setContentsMargins(0, 0, 0, 0)
        lbl_obj = QLabel('Objectives')
        lbl_obj.setFixedWidth(LABEL_WIDTH)
        vbox_lbl_obj.addWidget(lbl_obj)
        vbox_lbl_obj.addStretch(1)
        hbox_obj.addWidget(lbl_obj_col)

        edit_obj_col = QWidget()
        vbox_obj_edit = QVBoxLayout(edit_obj_col)
        vbox_obj_edit.setContentsMargins(0, 0, 0, 0)

        action_obj = QWidget()
        hbox_action_obj = QHBoxLayout(action_obj)
        hbox_action_obj.setContentsMargins(0, 0, 0, 0)
        vbox_obj_edit.addWidget(action_obj)
        self.edit_obj = edit_obj = QLineEdit()
        edit_obj.setPlaceholderText('Filter objectives...')
        edit_obj.setFixedWidth(192)
        self.check_only_obj = check_only_obj = QCheckBox('Show Checked Only')
        check_only_obj.setChecked(False)
        hbox_action_obj.addWidget(edit_obj)
        hbox_action_obj.addStretch()
        hbox_action_obj.addWidget(check_only_obj)

        self.obj_table = ObjectiveTable()
        vbox_obj_edit.addWidget(self.obj_table)
        hbox_obj.addWidget(edit_obj_col)

        cbox_more = CollapsibleBox(self, ' More')
        vbox.addWidget(cbox_more)
        vbox_more = QVBoxLayout()

        # Constraints config
        con_panel = QWidget()
        vbox_more.addWidget(con_panel, 1)
        hbox_con = QHBoxLayout(con_panel)
        hbox_con.setContentsMargins(0, 0, 0, 0)
        lbl_con_col = QWidget()
        vbox_lbl_con = QVBoxLayout(lbl_con_col)
        vbox_lbl_con.setContentsMargins(0, 0, 0, 0)
        lbl_con = QLabel('Constraints')
        lbl_con.setFixedWidth(LABEL_WIDTH)
        vbox_lbl_con.addWidget(lbl_con)
        vbox_lbl_con.addStretch(1)
        hbox_con.addWidget(lbl_con_col)

        edit_con_col = QWidget()
        vbox_con_edit = QVBoxLayout(edit_con_col)
        vbox_con_edit.setContentsMargins(0, 0, 0, 0)
        action_con = QWidget()
        hbox_action_con = QHBoxLayout(action_con)
        hbox_action_con.setContentsMargins(0, 0, 0, 0)
        vbox_con_edit.addWidget(action_con)
        self.btn_add_con = btn_add_con = QPushButton('Add')
        btn_add_con.setFixedSize(96, 24)
        btn_add_con.setDisabled(True)
        hbox_action_con.addWidget(btn_add_con)
        hbox_action_con.addStretch()
        self.list_con = QListWidget()
        self.list_con.setMaximumHeight(80)
        # self.list_con.setFixedHeight(64)
        self.list_con.setViewportMargins(2, 2, 17, 2)
        vbox_con_edit.addWidget(self.list_con)
        # vbox_con_edit.addStretch()
        hbox_con.addWidget(edit_con_col)

        # States config
        sta_panel = QWidget()
        vbox_more.addWidget(sta_panel, 1)
        hbox_sta = QHBoxLayout(sta_panel)
        hbox_sta.setContentsMargins(0, 0, 0, 0)
        lbl_sta_col = QWidget()
        vbox_lbl_sta = QVBoxLayout(lbl_sta_col)
        vbox_lbl_sta.setContentsMargins(0, 0, 0, 0)
        lbl_sta = QLabel('Observables')
        lbl_sta.setFixedWidth(LABEL_WIDTH)
        vbox_lbl_sta.addWidget(lbl_sta)
        vbox_lbl_sta.addStretch(1)
        hbox_sta.addWidget(lbl_sta_col)

        edit_sta_col = QWidget()
        vbox_sta_edit = QVBoxLayout(edit_sta_col)
        vbox_sta_edit.setContentsMargins(0, 0, 0, 0)
        action_sta = QWidget()
        hbox_action_sta = QHBoxLayout(action_sta)
        hbox_action_sta.setContentsMargins(0, 0, 0, 0)
        vbox_sta_edit.addWidget(action_sta)
        self.btn_add_sta = btn_add_sta = QPushButton('Add')
        btn_add_sta.setFixedSize(96, 24)
        btn_add_sta.setDisabled(True)
        hbox_action_sta.addWidget(btn_add_sta)
        hbox_action_sta.addStretch()
        self.list_obs = QListWidget()
        self.list_obs.setMaximumHeight(80)
        # self.list_obs.setFixedHeight(64)
        self.list_obs.setViewportMargins(2, 2, 17, 2)
        vbox_sta_edit.addWidget(self.list_obs)
        # vbox_sta_edit.addStretch()
        hbox_sta.addWidget(edit_sta_col)
        cbox_more.setContentLayout(vbox_more)

        self.setContentLayout(vbox)

    def config_logic(self):
        self.dict_con = {}

        self.edit_var.textChanged.connect(self.filter_var)
        self.check_only_var.stateChanged.connect(self.toggle_var_show_mode)
        self.edit_obj.textChanged.connect(self.filter_obj)
        self.check_only_obj.stateChanged.connect(self.toggle_obj_show_mode)

    def toggle_var_show_mode(self, _):
        self.var_table.toggle_show_mode(self.check_only_var.isChecked())

    def add_var(self, name, lb, ub):
        self.var_table.add_variable(name, lb, ub)
        self.filter_var()

    def filter_var(self):
        keyword = self.edit_var.text()
        rx = QRegExp(keyword)

        _variables = []
        for var in self.var_table.all_variables:
            vname = next(iter(var))
            if rx.indexIn(vname, 0) != -1:
                _variables.append(var)

        self.var_table.update_variables(_variables, 1)

    def toggle_obj_show_mode(self, _):
        self.obj_table.toggle_show_mode(self.check_only_obj.isChecked())

    def filter_obj(self):
        keyword = self.edit_obj.text()
        rx = QRegExp(keyword)

        _objectives = []
        for obj in self.obj_table.all_objectives:
            oname = next(iter(obj))
            if rx.indexIn(oname, 0) != -1:
                _objectives.append(obj)

        self.obj_table.update_objectives(_objectives, 1)

    def _fit_content(self, list):
        height = list.sizeHintForRow(0) * list.count() + 2 * list.frameWidth() + 4
        height = max(28, min(height, 192))
        list.setFixedHeight(height)

    def fit_content(self):
        return
        self._fit_content(self.list_obj)
        self._fit_content(self.list_con)
        self._fit_content(self.list_obs)

<<<<<<< HEAD
    def switch_var_panel_style(self, auto=True):
        if auto:
            self.var_panel.setStyleSheet(stylesheet_auto)
            self.vbox_var.setContentsMargins(4, 4, 4, 4)
            self.hbox_var.setContentsMargins(8, 8, 8, 8)
            self.msg_auto.show()
        else:
            self.var_panel.setStyleSheet(None)
            self.vbox_var.setContentsMargins(0, 0, 0, 0)
            self.hbox_var.setContentsMargins(0, 0, 0, 0)
            self.msg_auto.hide()
=======
    def update_stylesheets(self, environment=''):
        if environment in self.env_dict:
            color_dict = self.env_dict[environment]
            stylesheet = f'''
                #EnvBox {{
                    border-radius: 4px;
                    border-color: {color_dict['normal']};
                    border-width: 4px;
                }}
            '''
        else:
            stylesheet = ''
        self.setStyleSheet(stylesheet)
>>>>>>> 5c28cf72
<|MERGE_RESOLUTION|>--- conflicted
+++ resolved
@@ -371,7 +371,6 @@
         self._fit_content(self.list_con)
         self._fit_content(self.list_obs)
 
-<<<<<<< HEAD
     def switch_var_panel_style(self, auto=True):
         if auto:
             self.var_panel.setStyleSheet(stylesheet_auto)
@@ -383,7 +382,7 @@
             self.vbox_var.setContentsMargins(0, 0, 0, 0)
             self.hbox_var.setContentsMargins(0, 0, 0, 0)
             self.msg_auto.hide()
-=======
+
     def update_stylesheets(self, environment=''):
         if environment in self.env_dict:
             color_dict = self.env_dict[environment]
@@ -396,5 +395,4 @@
             '''
         else:
             stylesheet = ''
-        self.setStyleSheet(stylesheet)
->>>>>>> 5c28cf72
+        self.setStyleSheet(stylesheet)