--- conflicted
+++ resolved
@@ -5,19 +5,11 @@
 import pandas as pd
 import torch  # noqa: F401. For converting dtype str to torch object.
 from PyQt5.QtCore import pyqtSignal, QObject, QTimer
-<<<<<<< HEAD
-
-from badger.errors import BadgerRunTerminatedError
-from badger.tests.utils import get_current_vars
-from badger.routine import calculate_variable_bounds, calculate_initial_points
-from badger.settings import AUTO_REFRESH
-=======
-from ....core import run_routine, Routine
+
 from ....errors import BadgerRunTerminated
 from ....tests.utils import get_current_vars
 from ....routine import calculate_variable_bounds, calculate_initial_points
 from ....settings import init_settings
->>>>>>> 6514fec4
 from badger.gui.default.components.process_manager import ProcessManager
 from badger.routine import Routine
 
@@ -104,7 +96,7 @@
 
         self.start_time = time.time()
         self.last_dump_time = None  # reset the timer
-        
+
         # Patch for converting dtype str to torch object
         try:
             dtype = self.routine.generator.turbo_controller.tkwargs["dtype"]
@@ -118,7 +110,10 @@
 
         self.routine.data = None  # reset data
         # Recalculate the bounds and initial points if asked
-        if  self.config_singleton.read_value('AUTO_REFRESH') and self.routine.relative_to_current:
+        if (
+            self.config_singleton.read_value("AUTO_REFRESH")
+            and self.routine.relative_to_current
+        ):
             variables_updated = calculate_variable_bounds(
                 self.routine.vrange_limit_options,
                 self.routine.vocs,
@@ -167,18 +162,23 @@
 
             self.routine.data = None  # reset data
             # Recalculate the bounds and initial points if asked
-            if self.config_singleton.read_value("AUTO_REFRESH") and self.routine.relative_to_current:
+            if (
+                self.config_singleton.read_value("AUTO_REFRESH")
+                and self.routine.relative_to_current
+            ):
                 variables_updated = calculate_variable_bounds(
                     self.routine.vrange_limit_options,
                     self.routine.vocs,
-                    self.routine.environment)
+                    self.routine.environment,
+                )
 
                 self.routine.vocs.variables = variables_updated
 
                 init_points = calculate_initial_points(
                     self.routine.initial_point_actions,
                     self.routine.vocs,
-                    self.routine.environment)
+                    self.routine.environment,
+                )
                 try:
                     init_points = pd.DataFrame(init_points)
                 except IndexError:
