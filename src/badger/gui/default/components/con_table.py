--- conflicted
+++ resolved
@@ -47,15 +47,6 @@
         self.setColumnCount(5)
         self.setAlternatingRowColors(True)
         self.setStyleSheet("alternate-background-color: #262E38;")
-<<<<<<< HEAD
-        self.setEditTriggers(QAbstractItemView.NoEditTriggers)
-
-        self.setColumnWidth(0, 282)
-        self.setColumnWidth(1, 74)
-        self.setColumnWidth(3, 64)
-        self.setColumnWidth(4, 32)
-=======
->>>>>>> 238a37fb
 
         self.verticalHeader().setVisible(False)
         header = self.horizontalHeader()
@@ -68,15 +59,6 @@
         self.setHorizontalHeaderLabels(
             ["", "Name", "Relation", "Threshold", "Critical"]
         )
-<<<<<<< HEAD
-        self.horizontalHeader().setSectionResizeMode(QHeaderView.Interactive)
-        self.horizontalHeader().setSectionResizeMode(0, QHeaderView.Fixed)
-        self.horizontalHeader().setSectionResizeMode(2, QHeaderView.Stretch)
-        self.horizontalHeader().setVisible(self.rowCount() > 0)
-
-    def add_constraint(
-        self, options, name=None, relation=0, threshold=0, critical=False, decimals=8
-=======
 
         self.constraints: List[Dict[str, Any]] = []
         self.status: Dict[str, bool] = {}  # Track selection
@@ -233,7 +215,6 @@
         threshold: float = 0.0,
         critical: bool = False,
         selected: bool = False,
->>>>>>> 238a37fb
     ) -> None:
         """
         Insert a new constraint into the table.
@@ -302,51 +283,6 @@
             A tuple containing (name, formula_string, formula_dict)
         """
         try:
-<<<<<<< HEAD
-            idx = options.index(name)
-        except:
-            idx = 0
-        cb_obs.setCurrentIndex(idx)
-        self.setCellWidget(currentRow, 0, cb_obs)
-
-        cb_rel = NoHoverFocusComboBox()
-        cb_rel.setItemDelegate(QStyledItemDelegate())
-        cb_rel.addItems(CONS_RELATION_DICT.keys())
-        cb_rel.setCurrentIndex(relation)
-        self.setCellWidget(currentRow, 1, cb_rel)
-
-        sb = QDoubleSpinBox()
-        sb.setDecimals(decimals)
-        sb.setFocusPolicy(Qt.FocusPolicy.StrongFocus)
-        sb.installEventFilter(MouseWheelWidgetAdjustmentGuard(sb))
-        default_value = threshold
-        lb = default_value - 1e3
-        ub = default_value + 1e3
-        sb.setRange(lb, ub)
-        sb.setStepType(QAbstractSpinBox.AdaptiveDecimalStepType)
-        sb.setValue(default_value)
-        self.setCellWidget(currentRow, 2, sb)
-
-        btn_del = QPushButton(self.icon_trash, None)
-        btn_del.setFixedSize(32, 24)
-        btn_del.clicked.connect(self.remove_constraint_clicked)
-        btn_del_container = QWidget()
-        btn_del_layout = QHBoxLayout(btn_del_container)
-        btn_del_layout.addWidget(btn_del)
-        btn_del_layout.setAlignment(Qt.AlignLeft)
-        btn_del_layout.setContentsMargins(2, 0, 0, 0)
-        self.setCellWidget(self.rowCount() - 1, 4, btn_del_container)
-
-        self.update_header_visibility()
-
-    @pyqtSlot()
-    def remove_constraint_clicked(self):
-        self.update_header_visibility()
-        button = self.sender()
-        if button:
-            row = self.indexAt(button.pos()).row()
-            self.removeRow(row)
-=======
             name, formula_string, formula_dict = formula_tuple
             new_constraint = {name: ["<", 0.0, False]}
 
@@ -369,7 +305,6 @@
             # Only insert if the name matches the keyword
             if self.keyword and QRegExp(self.keyword).indexIn(name, 0) == -1:
                 return
->>>>>>> 238a37fb
 
             # Remove the last row if it exists
             if self.rowCount() > 0:
