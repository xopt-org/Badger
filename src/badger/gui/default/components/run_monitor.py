--- conflicted
+++ resolved
@@ -3,12 +3,8 @@
 from importlib import resources
 import numpy as np
 import pandas as pd
-<<<<<<< HEAD
 from typing import List
-from PyQt5.QtWidgets import QVBoxLayout, QHBoxLayout, QWidget, QPushButton, QCheckBox
-=======
-from PyQt5.QtWidgets import QVBoxLayout, QHBoxLayout, QWidget, QTextEdit, QCheckBox
->>>>>>> ca9756a9
+from PyQt5.QtWidgets import QVBoxLayout, QHBoxLayout, QWidget, QPushButton, QCheckBox, QTextEdit
 from PyQt5.QtWidgets import QMessageBox, QComboBox, QLabel, QStyledItemDelegate
 from PyQt5.QtWidgets import QToolButton, QMenu, QAction, QScrollArea
 from PyQt5.QtCore import pyqtSignal, QThreadPool
@@ -158,16 +154,8 @@
 
     @property
     def vocs(self) -> VOCS:
-<<<<<<< HEAD
         return self.routine.vocs
     
-=======
-        if self.routine is None:
-            return None
-        else:
-            return self.routine.vocs
-
->>>>>>> ca9756a9
     def init_ui(self):
         # Load all icons
         icon_ref = resources.files(__package__) / '../images/play.png'
@@ -697,18 +685,12 @@
         # if there are no critical constraints then skip
         if len(self.routine.critical_constraint_names) == 0:
             return
-
-<<<<<<< HEAD
-            if not violated_critical:
-                return
             
-=======
         feas = self.vocs.feasibility_data(self.routine.data.tail(1), prefix='')
         feasible = feas['feasible'].iloc[0].item()
         if feasible:
             return
 
->>>>>>> ca9756a9
         # if code reaches this point there is a critical constraint violated
         self.sig_pause.emit(True)
         self.btn_ctrl.setIcon(self.icon_play)
@@ -905,16 +887,7 @@
         if reply != QMessageBox.Yes:
             return
 
-<<<<<<< HEAD
-        # TODO: Should just get vars from env! Current values are not always
-        # ones in the latest solution
-        # current_vars = self.routine.data.iloc[-1].to_dict(orient="records")
-
-        current_vars = self.routine.sorted_data[
-            self.vocs.variable_names].iloc[-1].to_numpy().tolist()
-=======
         curr_vars = get_current_vars(self.routine)
->>>>>>> ca9756a9
 
         self.routine.environment._set_variables(
             dict(zip(self.vocs.variable_names, self.init_vars)))
