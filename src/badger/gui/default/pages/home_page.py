--- conflicted
+++ resolved
@@ -33,8 +33,6 @@
     load_routine,
     remove_routine,
 )
-from ....settings import read_value
-from ....utils import get_header, strtobool
 from ..components.data_table import add_row, data_table, reset_table, update_table
 from ..components.filter_cbox import BadgerFilterBox
 from ..components.history_navigator import HistoryNavigator
@@ -44,14 +42,8 @@
 from ..components.search_bar import search_bar
 from ..components.status_bar import BadgerStatusBar
 from ..utils import create_button
-<<<<<<< HEAD
-from ....db import list_routine, load_routine, remove_routine, get_runs_by_routine, get_runs
-from ....db import import_routines, export_routines
-from ....archive import load_run, delete_run
 from ....utils import get_header, strtobool
 from ....settings import init_settings
-=======
->>>>>>> dfa32805
 
 # from PyQt5.QtGui import QBrush, QColor
 from ..windows.message_dialog import BadgerScrollableMessageBox
@@ -91,13 +83,9 @@
         self.load_all_runs()
 
     def init_ui(self):
-<<<<<<< HEAD
         config_singleton = init_settings()
-
         icon_ref = resources.files(__package__) / '../images/add.png'
-=======
-        icon_ref = resources.files(__package__) / "../images/add.png"
->>>>>>> dfa32805
+
         with resources.as_file(icon_ref) as icon_path:
             self.icon_add = QIcon(str(icon_path))
         icon_ref = resources.files(__package__) / "../images/import.png"
@@ -140,13 +128,8 @@
         vbox_routine.addWidget(panel_search)
 
         # Filters
-<<<<<<< HEAD
         self.filter_box = filter_box = BadgerFilterBox(self, title=' Filters')
         if not strtobool(config_singleton.read_value('BADGER_ENABLE_ADVANCED')):
-=======
-        self.filter_box = filter_box = BadgerFilterBox(self, title=" Filters")
-        if not strtobool(read_value("BADGER_ENABLE_ADVANCED")):
->>>>>>> dfa32805
             filter_box.hide()
         vbox_routine.addWidget(filter_box)
 
