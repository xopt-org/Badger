import os
import traceback
from importlib import resources
from pandas import DataFrame
from typing import List
from PyQt5.QtWidgets import QWidget, QVBoxLayout, QHBoxLayout, QMessageBox
from PyQt5.QtWidgets import QPushButton, QSplitter, QTabWidget, QShortcut
from PyQt5.QtWidgets import QListWidget, QListWidgetItem, QLabel, QFileDialog
from PyQt5.QtCore import Qt, pyqtSignal
from PyQt5.QtGui import QKeySequence, QIcon
# from PyQt5.QtGui import QBrush, QColor
from ..windows.message_dialog import BadgerScrollableMessageBox
from ..components.search_bar import search_bar
from ..components.data_table import data_table, update_table, reset_table, add_row
from ..components.routine_item import BadgerRoutineItem
from ..components.history_navigator import HistoryNavigator
from ..components.run_monitor import BadgerOptMonitor
from ..components.routine_editor import BadgerRoutineEditor
from ..components.status_bar import BadgerStatusBar
from ..components.filter_cbox import BadgerFilterBox
from ..utils import create_button
from ....db import list_routine, load_routine, remove_routine, get_runs_by_routine, get_runs
from ....db import import_routines, export_routines
from ....archive import load_run, delete_run, get_base_run_filename
from ....utils import get_header, strtobool
from ....settings import read_value


stylesheet = '''
QPushButton:hover:pressed
{
    background-color: #C7737B;
}
QPushButton:hover
{
    background-color: #BF616A;
}
QPushButton
{
    background-color: #A9444E;
}
'''

class BadgerHomePage(QWidget):
    sig_routine_activated = pyqtSignal(bool)

    def __init__(self, process_manager = None):
        super().__init__()

        self.mode = 'regular'  # home page mode
        self.splitter_state = None  # store the run splitter state
        self.tab_state = None  # store the tabs state before creating new routine
<<<<<<< HEAD
        self.process_manager = process_manager
=======
        self.current_routine = None  # current routine
        self.go_run_failed = False  # flag to indicate go_run failed

>>>>>>> ca9756a9
        self.init_ui()
        self.config_logic()

        self.load_all_runs()

    def init_ui(self):
        icon_ref = resources.files(__package__) / '../images/add.png'
        with resources.as_file(icon_ref) as icon_path:
            self.icon_add = QIcon(str(icon_path))
        icon_ref = resources.files(__package__) / '../images/import.png'
        with resources.as_file(icon_ref) as icon_path:
            self.icon_import = QIcon(str(icon_path))
        icon_ref = resources.files(__package__) / '../images/export.png'
        with resources.as_file(icon_ref) as icon_path:
            self.icon_export = QIcon(str(icon_path))

        # Set up the layout
        vbox = QVBoxLayout(self)
        vbox.setContentsMargins(0, 0, 0, 0)
        splitter = QSplitter(Qt.Horizontal)
        splitter.setStretchFactor(0, 0)
        splitter.setStretchFactor(1, 1)
        vbox.addWidget(splitter, 1)

        # Routine panel
        self.panel_routine = panel_routine = QWidget()
        panel_routine.setMinimumWidth(360)
        vbox_routine = QVBoxLayout(panel_routine)

        # Search bar
        panel_search = QWidget()
        hbox_search = QHBoxLayout(panel_search)
        hbox_search.setContentsMargins(0, 0, 0, 0)

        self.sbar = sbar = search_bar()
        sbar.setFixedHeight(36)
        f = sbar.font()
        f.setPixelSize(16)
        sbar.setFont(f)
        self.btn_new = btn_new = QPushButton()
        btn_new.setFixedSize(36, 36)
        btn_new.setIcon(self.icon_add)
        btn_new.setToolTip('Create new routine')
        hbox_search.addWidget(sbar)
        # hbox_search.addSpacing(4)
        hbox_search.addWidget(btn_new)
        vbox_routine.addWidget(panel_search)

        # Filters
        self.filter_box = filter_box = BadgerFilterBox(self, title=' Filters')
        if not strtobool(read_value('BADGER_ENABLE_ADVANCED')):
            filter_box.hide()
        vbox_routine.addWidget(filter_box)

        # Routine list
        self.routine_list = routine_list = QListWidget()
        routine_list.setAlternatingRowColors(True)
        routine_list.setSpacing(1)
        routine_list.setViewportMargins(0, 0, 17, 0)  # leave space for scrollbar
        self.refresh_routine_list()
        self.prev_routine_item = None  # last selected routine
        vbox_routine.addWidget(routine_list)

        # Action bar
        action_bar = QWidget()
        hbox_action = QHBoxLayout(action_bar)
        hbox_action.setContentsMargins(0, 0, 0, 0)
        self.btn_export = btn_export = QPushButton()
        btn_export.setFixedSize(28, 28)
        btn_export.setIcon(self.icon_export)
        btn_export.setToolTip('Export filtered routines')
        self.btn_import = btn_import = QPushButton()
        btn_import.setFixedSize(28, 28)
        btn_import.setIcon(self.icon_import)
        btn_import.setToolTip('Import routines')
        hbox_action.addStretch(1)
        hbox_action.addWidget(btn_import)
        hbox_action.addWidget(btn_export)
        vbox_routine.addWidget(action_bar)

        # Info panel
        panel_info = QWidget()
        vbox_info = QVBoxLayout(panel_info)

        panel_view = QWidget()
        vbox_view = QVBoxLayout(panel_view)
        vbox_view.setContentsMargins(0, 0, 0, 0)
        vbox_info.addWidget(panel_view)

        # History run nav
        self.history_nav_bar = history_nav_bar = QWidget()
        hbox_nav = QHBoxLayout(history_nav_bar)
        hbox_nav.setContentsMargins(0, 0, 0, 0)
        vbox_view.addWidget(history_nav_bar)

        label_nav = QLabel('History Run')
        self.cb_history = cb_history = HistoryNavigator()
        self.btn_prev = btn_prev = create_button(
            "next.png", "Go to the next run", size=(24, 24))
        self.btn_next = btn_next = create_button(
            "previous.png", "Go to the previous run", size=(24, 24))
        btn_prev.setDisabled(True)
        btn_next.setDisabled(True)
        hbox_nav.addWidget(label_nav)
        hbox_nav.addWidget(cb_history, 1)
        hbox_nav.addWidget(btn_next)
        hbox_nav.addWidget(btn_prev)

        self.tabs = tabs = QTabWidget()
        vbox_view.addWidget(tabs)

        # Run monitor + data table
        self.splitter_run = splitter_run = QSplitter(Qt.Vertical)
        splitter_run.setStretchFactor(0, 1)
        splitter_run.setStretchFactor(1, 0)
        tabs.addTab(splitter_run, 'Run Monitor')

        # Run monitor
        self.run_view = run_view = QWidget()  # for consistent bg
        vbox_run_view = QVBoxLayout(run_view)
        vbox_run_view.setContentsMargins(0, 10, 0, 10)
        self.run_monitor = run_monitor = BadgerOptMonitor(self.process_manager)
        vbox_run_view.addWidget(run_monitor)

        # Data table
        self.run_table = run_table = data_table()

        splitter_run.addWidget(run_view)
        splitter_run.addWidget(run_table)
        splitter_run.setSizes([1, 0])  # collapse table by default

        splitter_run.setStretchFactor(0, 1)
        splitter_run.setStretchFactor(1, 0)

        # Add panels to splitter
        splitter.addWidget(panel_routine)
        splitter.addWidget(panel_info)

        # Routine view
        self.routine_view = routine_view = QWidget()  # for consistent bg
        vbox_routine_view = QVBoxLayout(routine_view)
        vbox_routine_view.setContentsMargins(0, 0, 0, 10)
        self.routine_editor = routine_editor = BadgerRoutineEditor()
        vbox_routine_view.addWidget(routine_editor)
        tabs.addTab(routine_view, 'Routine Editor')

        self.status_bar = status_bar = BadgerStatusBar()
        status_bar.set_summary('Badger is ready!')
        vbox_view.addWidget(status_bar)

    def config_logic(self):
        self.colors = ['c', 'g', 'm', 'y', 'b', 'r', 'w']
        self.symbols = ['o', 't', 't1', 's', 'p', 'h', 'd']

        self.sbar.textChanged.connect(self.refresh_routine_list)
        self.btn_new.clicked.connect(self.create_new_routine)
        self.routine_list.itemClicked.connect(self.select_routine)
        self.run_table.cellClicked.connect(self.solution_selected)
        self.run_table.itemSelectionChanged.connect(self.table_selection_changed)

        self.filter_box.cb_obj.currentIndexChanged.connect(self.refresh_routine_list)
        self.filter_box.cb_reg.currentIndexChanged.connect(self.refresh_routine_list)
        self.filter_box.cb_gain.currentIndexChanged.connect(self.refresh_routine_list)

        self.cb_history.currentIndexChanged.connect(self.go_run)
        self.btn_prev.clicked.connect(self.go_prev_run)
        self.btn_next.clicked.connect(self.go_next_run)

        self.run_monitor.sig_inspect.connect(self.inspect_solution)
        self.run_monitor.sig_lock.connect(self.toggle_lock)
        self.run_monitor.sig_new_run.connect(self.new_run)
        self.run_monitor.sig_run_name.connect(self.run_name)
        self.run_monitor.sig_status.connect(self.update_status)
        self.run_monitor.sig_progress.connect(self.progress)
        self.run_monitor.sig_del.connect(self.delete_run)

        self.routine_editor.sig_saved.connect(self.routine_saved)
        self.routine_editor.sig_canceled.connect(self.done_create_routine)
        self.routine_editor.sig_deleted.connect(self.routine_deleted)
        self.routine_editor.routine_page.sig_updated.connect(self.routine_description_updated)

        # Assign shortcuts
        self.shortcut_go_search = QShortcut(QKeySequence('Ctrl+L'), self)
        self.shortcut_go_search.activated.connect(self.go_search)

        # Export/import routines
        self.btn_export.clicked.connect(self.export_routines)
        self.btn_import.clicked.connect(self.import_routines)

    def go_search(self):
        self.sbar.setFocus()

    def load_all_runs(self):
        runs = get_runs()
        self.cb_history.updateItems(runs)

    def create_new_routine(self):
        self.splitter_state = self.splitter_run.saveState()
        self.routine_editor.set_routine(None)
        self.tab_state = self.tabs.currentIndex()
        self.tabs.setCurrentIndex(1)
        self.mode = 'new routine'
        self.routine_editor.switch_mode(self.mode)
        self.toggle_lock(True, 0)

    def select_routine(self, routine_item: QListWidgetItem, force=False):
        # force: if True, select the target routine_item even if
        #        it's selected already
        if self.prev_routine_item:
            try:
                self.routine_list.itemWidget(self.prev_routine_item).deactivate()
            except ValueError:
                pass

            if (not force) and (self.prev_routine_item.routine_name == routine_item.routine_name):
                # click a routine again to deselect
                self.prev_routine_item = None
                self.current_routine = None
                self.load_all_runs()
                if not self.cb_history.count():
                    self.go_run(-1)  # sometimes we need to trigger this manually
                self.sig_routine_activated.emit(False)
                return

        self.prev_routine_item = routine_item  # note that prev_routine is an item!
        self.sig_routine_activated.emit(True)

        routine, timestamp = load_routine(routine_item.routine_name)
        self.current_routine = routine
        self.routine_editor.set_routine(routine)
        runs = get_runs_by_routine(routine.name)
        self.cb_history.updateItems(runs)
        if not self.cb_history.count():
            self.go_run(-1)  # sometimes we need to trigger this manually

        if not runs:  # auto plot will not be triggered
            self.run_monitor.init_plots(routine)

        if self.go_run_failed:  # failed to load run, do not select the routine
            self.go_run_failed = False
        else:
            self.routine_list.itemWidget(routine_item).activate()

    def build_routine_list(self,
                           routines: List[str],
                           timestamps: List[str],
                           descriptions: List[str]):
        try:
            selected_routine = self.prev_routine_item.routine_name
        except Exception:
            selected_routine = None
        self.routine_list.clear()
        for i, routine in enumerate(routines):
            _item = BadgerRoutineItem(routine, timestamps[i],
                                      descriptions[i], self)
            _item.sig_del.connect(self.delete_routine)
            item = QListWidgetItem(self.routine_list)
            item.routine_name = routine  # dirty trick
            item.setSizeHint(_item.sizeHint())
            self.routine_list.addItem(item)
            self.routine_list.setItemWidget(item, _item)
            if routine == selected_routine:
                _item.activate()
                self.prev_routine_item = item

    def get_current_routines(self):
        keyword = self.sbar.text()
        tag_obj = self.filter_box.cb_obj.currentText()
        tag_reg = self.filter_box.cb_reg.currentText()
        tag_gain = self.filter_box.cb_gain.currentText()
        tags = {}
        if tag_obj:
            tags['objective'] = tag_obj
        if tag_reg:
            tags['region'] = tag_reg
        if tag_gain:
            tags['gain'] = tag_gain
        routines, timestamps, descriptions = list_routine(keyword, tags)

        return routines, timestamps, descriptions

    def refresh_routine_list(self):
        routines, timestamps, descriptions = self.get_current_routines()

        self.build_routine_list(routines, timestamps, descriptions)

    def go_run(self, i: int):
        if self.cb_history.itemText(0) == 'Optimization in progress...':
            return

        self.btn_prev.setDisabled(self.cb_history.currentIsFirst())
        self.btn_next.setDisabled(self.cb_history.currentIsLast())

        if i == -1:
            update_table(self.run_table)
            try:
                self.current_routine.data = None  # reset the data
            except AttributeError:  # current routine is None
                pass
            self.run_monitor.init_plots(self.current_routine)
            if not self.current_routine:
                self.routine_editor.clear()
                self.status_bar.set_summary('No active routine')
            else:
                self.status_bar.set_summary(f'Current routine: {self.current_routine.name}')
            return

        run_filename = get_base_run_filename(self.cb_history.currentText())
        try:
            _routine = load_run(run_filename)
            routine, _ = load_routine(_routine.name)  # get the initial routine
            # TODO: figure out how to recover the original routine
            if routine is None:  # routine not found, could be deleted
                routine = _routine  # make do w/ the routine saved in run
            else:
                routine.data = _routine.data
        except IndexError:
            return
        except Exception as e:  # failed to load the run
            details = traceback.format_exc()
            dialog = BadgerScrollableMessageBox(
                title='Error!',
                text=str(e),
                parent=self
            )
            dialog.setIcon(QMessageBox.Critical)
            dialog.setDetailedText(details)
            dialog.exec_()
            self.go_run_failed = True

            # Show info in the nav bar
            # red_brush = QBrush(QColor(255, 0, 0))  # red color
            self.cb_history.changeCurrentItem(
                f'{run_filename} (failed to load)',
                # color=red_brush)
                color=None)

            return

        self.current_routine = routine  # update the current routine
        update_table(self.run_table, routine.sorted_data)
        self.run_monitor.init_plots(routine, run_filename)
<<<<<<< HEAD
        self.routine_editor.set_routine(routine)
        self.status_bar.set_summary(f'current routine: {self.current_routine.name}')
    
=======
        self.routine_editor.set_routine(routine, silent=True)
        self.status_bar.set_summary(f'Current routine: {self.current_routine.name}')

>>>>>>> ca9756a9
    def go_prev_run(self):
        self.cb_history.selectPreviousItem()

    def go_next_run(self):
        self.cb_history.selectNextItem()

    def inspect_solution(self, idx):
        self.run_table.selectRow(idx)

    def solution_selected(self, r, c):
        self.run_monitor.jump_to_solution(r)

    def table_selection_changed(self):
        indices = self.run_table.selectedIndexes()
        if len(indices) == 1:  # let other method handles it
            return

        row = -1
        for index in indices:
            _row = index.row()
            if _row == row:
                continue

            if row == -1:
                row = _row
                continue

            return

        self.run_monitor.jump_to_solution(row)

    def toggle_lock(self, lock, lock_tab=1):
        if lock:
            self.panel_routine.setDisabled(True)
            self.history_nav_bar.setDisabled(True)
            self.tabs.setTabEnabled(lock_tab, False)
        else:
            self.panel_routine.setDisabled(False)
            self.history_nav_bar.setDisabled(False)
            self.tabs.setTabEnabled(0, True)
            self.tabs.setTabEnabled(1, True)

    def new_run(self):
        self.cb_history.insertItem(0, 'Optimization in progress...')
        self.cb_history.setCurrentIndex(0)

        header = get_header(self.current_routine)
        reset_table(self.run_table, header)

    def run_name(self, name):
        if self.prev_routine_item:
            runs = get_runs_by_routine(self.current_routine.name)
        else:
            runs = get_runs()
        self.cb_history.updateItems(runs)

    def update_status(self, info):
        self.status_bar.set_summary(info)

    def progress(self, solution: DataFrame):
        vocs = self.current_routine.vocs
        vars = list(solution[vocs.variable_names].to_numpy()[0])
        objs = list(solution[vocs.objective_names].to_numpy()[0])
        cons = list(solution[vocs.constraint_names].to_numpy()[0])
        stas = list(solution[vocs.observable_names].to_numpy()[0])
        add_row(self.run_table, objs + cons + vars + stas)

    def delete_run(self):
        run_name = get_base_run_filename(self.cb_history.currentText())

        reply = QMessageBox.question(
            self, 'Delete run',
            f'Are you sure you want to delete run {run_name}?',
            QMessageBox.Yes | QMessageBox.No, QMessageBox.No)
        if reply != QMessageBox.Yes:
            return

        delete_run(run_name)
        # Reset current routine if no routine is selected
        if not self.prev_routine_item:
            self.current_routine = None
            runs = get_runs()
        else:
            runs = get_runs_by_routine(self.current_routine.name)
        self.cb_history.updateItems(runs)
        if not self.cb_history.count():
            self.go_run(-1)  # sometimes we need to trigger this manually

    def routine_saved(self):
        self.refresh_routine_list()
        self.select_routine(self.routine_list.item(0), force=True)
        self.tab_state = 0  # force jump to run monitor
        self.done_create_routine()

    def done_create_routine(self):
        if self.mode == 'new routine':
            self.mode = 'regular'
            self.routine_editor.switch_mode(self.mode)
            self.routine_editor.set_routine(self.current_routine)
            self.splitter_run.restoreState(self.splitter_state)
            self.splitter_state = None
            self.tabs.setCurrentIndex(self.tab_state)
            self.tab_state = None
            self.toggle_lock(False)
        else:
            self.tabs.setCurrentIndex(self.tab_state)
            self.tab_state = None

    def delete_routine(self, name):
        remove_routine(name)
        self.routine_deleted(name)

    def routine_deleted(self, name=None):
        if self.prev_routine_item:
            if self.prev_routine_item.routine_name == name:
                self.prev_routine_item = None
                self.current_routine = None
                self.load_all_runs()
                if not self.cb_history.count():
                    self.go_run(-1)  # sometimes we need to trigger this manually
                self.sig_routine_activated.emit(False)

        self.refresh_routine_list()

    def routine_description_updated(self, name, descr):
        for i in range(self.routine_list.count()):
            item = self.routine_list.item(i)
            if item is not None:
                routine_item = self.routine_list.itemWidget(item)
                if routine_item.name == name:
                    routine_item.update_description(descr)
                    break

    def export_routines(self):
        options = QFileDialog.Options()
        options |= QFileDialog.DontUseNativeDialog
        filename, _ = QFileDialog.getSaveFileName(self, 'Export Badger routines', '', 'Database Files (*.db)', options=options)

        if not filename:
            return

        _, ext = os.path.splitext(filename)
        if not ext:
            filename = filename + '.db'

        try:
            routines, _, _ = self.get_current_routines()
            export_routines(filename, routines)

            QMessageBox.information(
                self, 'Success!', f'Export success: filtered routines exported to {filename}')
        except Exception as e:
            QMessageBox.critical(self, 'Export failed!', f'Export failed: {str(e)}')

    def import_routines(self):
        options = QFileDialog.Options()
        options |= QFileDialog.DontUseNativeDialog
        filename, _ = QFileDialog.getOpenFileName(self, 'Import Badger routines',
                                                  '', 'Database Files (*.db)',
                                                  options=options)

        if not filename:
            return

        _, ext = os.path.splitext(filename)
        if not ext:
            filename = filename + '.db'

        try:
            import_routines(filename)

            QMessageBox.information(
                self, 'Success!', f'Import success: imported all routines from {filename}')
        except Exception as e:
            QMessageBox.warning(self, 'Heads-up!', f'Failed to import the following routines since they already existed: \n{str(e)}')<|MERGE_RESOLUTION|>--- conflicted
+++ resolved
@@ -50,13 +50,9 @@
         self.mode = 'regular'  # home page mode
         self.splitter_state = None  # store the run splitter state
         self.tab_state = None  # store the tabs state before creating new routine
-<<<<<<< HEAD
         self.process_manager = process_manager
-=======
         self.current_routine = None  # current routine
         self.go_run_failed = False  # flag to indicate go_run failed
-
->>>>>>> ca9756a9
         self.init_ui()
         self.config_logic()
 
@@ -399,15 +395,9 @@
         self.current_routine = routine  # update the current routine
         update_table(self.run_table, routine.sorted_data)
         self.run_monitor.init_plots(routine, run_filename)
-<<<<<<< HEAD
-        self.routine_editor.set_routine(routine)
-        self.status_bar.set_summary(f'current routine: {self.current_routine.name}')
-    
-=======
         self.routine_editor.set_routine(routine, silent=True)
         self.status_bar.set_summary(f'Current routine: {self.current_routine.name}')
 
->>>>>>> ca9756a9
     def go_prev_run(self):
         self.cb_history.selectPreviousItem()
 
