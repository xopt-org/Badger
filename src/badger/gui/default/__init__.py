--- conflicted
+++ resolved
@@ -7,15 +7,9 @@
 from PyQt5.QtGui import QFont, QIcon
 from PyQt5 import QtCore
 from qdarkstyle import load_stylesheet, LightPalette, DarkPalette
-<<<<<<< HEAD
 
-from badger.settings import read_value
-from badger.gui.default.windows.main_window import BadgerMainWindow
-
-=======
 from ...settings import init_settings
 from .windows.main_window import BadgerMainWindow
->>>>>>> 6514fec4
 
 # Fix the scaling issue on multiple monitors w/ different scaling settings
 # if sys.platform == 'win32':
@@ -70,13 +64,8 @@
     app.setFont(font)
 
     # Set up stylesheet
-<<<<<<< HEAD
-    theme = read_value("BADGER_THEME")
+    theme = config_singleton.read_value("BADGER_THEME")
     if theme == "dark":
-=======
-    theme = config_singleton.read_value('BADGER_THEME')
-    if theme == 'dark':
->>>>>>> 6514fec4
         app.setStyleSheet(load_stylesheet(palette=DarkPalette))
     elif theme == "light":
         app.setStyleSheet(load_stylesheet(palette=LightPalette))
