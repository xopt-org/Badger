--- conflicted
+++ resolved
@@ -1,18 +1,14 @@
-<<<<<<< HEAD
 import pytest
 from badger.gui.default.components.process_manager import processManager  
 from badger.gui.default.components.create_process import createProcess
 from badger.gui.default.components.routine_runner import BadgerRoutineSubprocess
-from PyQt5.QtCore import QTimer
+from PyQt5.QtCore import Qt, QTimer
 from badger.tests.utils import create_routine
 from badger.db import save_routine
 from PyQt5.QtCore import QTimer
 from PyQt5.QtTest import QSignalSpy
 import multiprocessing 
-=======
 from PyQt5.QtWidgets import QApplication
-from PyQt5.QtCore import Qt, QTimer
->>>>>>> ca9756a9
 
 
 class TestRoutineRunner:
@@ -98,12 +94,11 @@
             assert instance.process_with_args is not None 
             instance.stop_routine()
 
-<<<<<<< HEAD
         def test_set_termination_condition(self, instance):
             instance.set_termination_condition(True)
             assert instance.termination_condition == True
         
-=======
+
         # TODO: check for signal emit message
 
     def test_turbo_with_routine_runner(self, qtbot):
@@ -166,5 +161,4 @@
         while monitor.running:
             qtbot.wait(100)
 
-        assert len(monitor.routine.data) == 2
->>>>>>> ca9756a9
+        assert len(monitor.routine.data) == 2