--- conflicted
+++ resolved
@@ -157,13 +157,8 @@
     algos = [cb_generator.itemText(i) for i in range(cb_generator.count())]
     for algo in algos:
         if algo in all_generator_names["bo"]:
-<<<<<<< HEAD
             qtbot.keyClicks(editor.routine_page.generator_box.cb, algo)
             params = editor.routine_page.generator_box.edit.get_parameters()
-=======
-            qtbot.keyClicks(editor.generator_box.cb, algo)
-            params = editor.generator_box.edit.toPlainText()
->>>>>>> eb91f3e8
             params_dict = yaml.safe_load(params)
 
             if "gp_constructor" in params_dict:
@@ -196,13 +191,8 @@
     algos = [cb_generator.itemText(i) for i in range(cb_generator.count())]
     for algo in algos:
         if algo in all_generator_names["bo"]:
-<<<<<<< HEAD
             qtbot.keyClicks(editor.routine_page.generator_box.cb, algo)
             params = editor.routine_page.generator_box.edit.get_parameters()
-=======
-            qtbot.keyClicks(editor.generator_box.cb, algo)
-            params = editor.generator_box.edit.toPlainText()
->>>>>>> eb91f3e8
             params_dict = yaml.safe_load(params)
 
             assert params_dict["turbo_controller"] == "optimize"