import pytest
<<<<<<< HEAD
from PyQt5.QtCore import Qt
from PyQt5.QtCore import QEventLoop, QTimer
import multiprocessing
from badger.db import save_routine
import time 
=======
from unittest.mock import patch
from PyQt5.QtCore import Qt, QTimer
>>>>>>> ca9756a9

@pytest.fixture(scope='session')
def init_multiprocessing():
    multiprocessing.set_start_method("fork", force=True)


def test_gui_main(qtbot, init_multiprocessing):
    from badger.gui.default.windows.main_window import BadgerMainWindow
    from badger.tests.utils import fix_db_path_issue

    fix_db_path_issue()

    window = BadgerMainWindow()

    while window.thread_list:
        loop = QEventLoop()
        QTimer.singleShot(1000, loop.quit)  # 1000 ms pause
        loop.exec_()
        time.sleep(1)
        print("test", print(window.thread_list))

    qtbot.addWidget(window)

    loop = QEventLoop()
    QTimer.singleShot(3000, loop.quit)  # 1000 ms pause
    loop.exec_()

    # Test new routine feature
    qtbot.mouseClick(window.home_page.btn_new, Qt.MouseButton.LeftButton)
    assert window.stacks.currentWidget().tabs.currentIndex() == 1


def test_close_main(qtbot, init_multiprocessing):
    from badger.gui.default.pages.home_page import BadgerHomePage
    from badger.gui.default.windows.main_window import BadgerMainWindow
    from badger.tests.utils import (
        create_routine,
        fix_db_path_issue,
    )

    fix_db_path_issue()

    main_page = BadgerMainWindow()

    loop = QEventLoop()
    QTimer.singleShot(3000, loop.quit)  # 1000 ms pause
    loop.exec_()

    home_page = main_page.home_page

    # test running routines w high level interface
    routine = create_routine()


    save_routine(routine)
    home_page.current_routine = routine
    home_page.run_monitor.testing = True
    home_page.run_monitor.termination_condition = {
        "tc_idx": 0,
        "max_eval": 3,
    }
    home_page.go_run(-1)
    # start run in a thread and wait some time for it to finish
    home_page.run_monitor.start(True)
        
    # assert we get the right result, ie. correct number of samples
    loop = QEventLoop()
    QTimer.singleShot(1000, loop.quit)  # 1000 ms pause
    loop.exec_()

    assert len(home_page.run_monitor.routine.data) == 3

    home_page.close()
    
    with pytest.raises(AttributeError):
        routine.environment


def test_close_main(qtbot, init_multiprocessing):
    from badger.gui.default.pages.home_page import BadgerHomePage
    from badger.gui.default.windows.main_window import BadgerMainWindow
    from badger.tests.utils import fix_db_path_issue, create_routine

    fix_db_path_issue()

    window = BadgerMainWindow()
    qtbot.addWidget(window)

    loop = QEventLoop()
    QTimer.singleShot(5000, loop.quit)  # 1000 ms pause
    loop.exec_()

    routine = create_routine()
    home_page = window.home_page
    home_page.current_routine = routine
    save_routine(routine)
    home_page.run_monitor.testing = True
    home_page.run_monitor.termination_condition = {
        "tc_idx": 0,
        "max_eval": 3,
    }
    home_page.go_run(-1)
    home_page.run_monitor.start(True)
   
    loop = QEventLoop()
    QTimer.singleShot(1000, loop.quit)  # 1000 ms pause
    loop.exec_()

<<<<<<< HEAD
    
    # Wait until the run is done
    
    #while home_page.run_monitor.running:
 
    # window.close()  # this action show release the env
    # So we expect an AttributeError here

    #with pytest.raises(AttributeError):
    #    routine.environment
=======
    window.close()  # this action should release the env
    # So we expect an AttributeError here
    with pytest.raises(AttributeError):
        home_page.run_monitor.routine.environment


def test_auto_select_updated_routine(qtbot):
    from badger.gui.default.windows.main_window import BadgerMainWindow
    from badger.tests.utils import fix_db_path_issue

    fix_db_path_issue()

    window = BadgerMainWindow()
    qtbot.addWidget(window)

    # Create and save a routine
    qtbot.mouseClick(window.home_page.btn_new, Qt.MouseButton.LeftButton)
    assert window.home_page.tabs.currentIndex() == 1  # jump to the editor

    editor = window.home_page.routine_editor
    qtbot.keyClicks(editor.routine_page.generator_box.cb,
                    "expected_improvement")
    qtbot.keyClicks(editor.routine_page.env_box.cb, "test")
    editor.routine_page.env_box.var_table.cellWidget(0, 0).setChecked(True)
    editor.routine_page.env_box.obj_table.cellWidget(0, 0).setChecked(True)
    qtbot.mouseClick(editor.btn_save, Qt.MouseButton.LeftButton)
    assert window.home_page.tabs.currentIndex() == 0  # jump back to monitor

    # The routine just created should be activated
    routine_item = window.home_page.routine_list.item(0)
    routine_widget = window.home_page.routine_list.itemWidget(routine_item)
    assert routine_widget.activated

    # Update the routine
    qtbot.keyClicks(editor.routine_page.generator_box.cb, "random")
    qtbot.mouseClick(editor.btn_save, Qt.MouseButton.LeftButton)

    # The updated routine should still be activated
    routine_item = window.home_page.routine_list.item(0)
    routine_widget = window.home_page.routine_list.itemWidget(routine_item)
    assert routine_widget.activated


def test_traceback_during_run(qtbot):
    with patch('badger.core.run_routine') as run_routine_mock:
        run_routine_mock.side_effect = Exception("Test exception")

        from badger.gui.default.windows.main_window import BadgerMainWindow
        from badger.gui.default.windows.message_dialog import BadgerScrollableMessageBox
        from badger.tests.utils import fix_db_path_issue, create_routine

        fix_db_path_issue()

        window = BadgerMainWindow()
        qtbot.addWidget(window)

        routine = create_routine()
        home_page = window.home_page
        home_page.current_routine = routine
        home_page.run_monitor.testing = True
        home_page.run_monitor.termination_condition = {
            "tc_idx": 0,
            "max_eval": 3,
        }
        home_page.go_run(-1)

        # Function to replace the original showEvent
        def patched_showEvent(original_showEvent):
            def inner(ins, event):
                original_showEvent(ins, event)  # Call the original showEvent

                assert ins  # make sure the dialog is created
                assert ins.detailedTextWidget.toPlainText()  # make sure it's not empty

                QTimer.singleShot(100, ins.accept)  # Close the dialog after 100 ms
            return inner

        BadgerScrollableMessageBox.showEvent = patched_showEvent(
            BadgerScrollableMessageBox.showEvent)

        home_page.run_monitor.start(True)
        # Wait until the run is done
        while home_page.run_monitor.running:
            qtbot.wait(100)


# TODO: Check the use_low_noise_prior parameter in the routine
# once it's running -- currently use_low_noise_prior is not exposed in the GUI
# so need to check the routine object held by the monitor/runner
def test_default_low_noise_prior_in_bo(qtbot):
    from badger.gui.default.windows.main_window import BadgerMainWindow
    from badger.tests.utils import fix_db_path_issue
    from xopt.generators import all_generator_names
    import yaml

    fix_db_path_issue()

    window = BadgerMainWindow()
    qtbot.addWidget(window)

    # Create and save a routine
    qtbot.mouseClick(window.home_page.btn_new, Qt.MouseButton.LeftButton)
    assert window.home_page.tabs.currentIndex() == 1  # jump to the editor

    editor = window.home_page.routine_editor
    cb_generator = editor.routine_page.generator_box.cb
    algos = [cb_generator.itemText(i) for i in range(cb_generator.count())]
    for algo in algos:
        if algo in all_generator_names['bo']:
            qtbot.keyClicks(editor.routine_page.generator_box.cb, algo)
            params = editor.routine_page.generator_box.edit.toPlainText()
            params_dict = yaml.safe_load(params)

            if 'gp_constructor' in params_dict:
                assert not params_dict['gp_constructor']['use_low_noise_prior']
            else:  # that part of params is hidden so we need to dig deeper
                pass
>>>>>>> ca9756a9
<|MERGE_RESOLUTION|>--- conflicted
+++ resolved
@@ -1,14 +1,10 @@
 import pytest
-<<<<<<< HEAD
-from PyQt5.QtCore import Qt
-from PyQt5.QtCore import QEventLoop, QTimer
+from PyQt5.QtCore import Qt, QTimer, QEventLoop
 import multiprocessing
 from badger.db import save_routine
 import time 
-=======
 from unittest.mock import patch
-from PyQt5.QtCore import Qt, QTimer
->>>>>>> ca9756a9
+
 
 @pytest.fixture(scope='session')
 def init_multiprocessing():
@@ -117,18 +113,6 @@
     QTimer.singleShot(1000, loop.quit)  # 1000 ms pause
     loop.exec_()
 
-<<<<<<< HEAD
-    
-    # Wait until the run is done
-    
-    #while home_page.run_monitor.running:
- 
-    # window.close()  # this action show release the env
-    # So we expect an AttributeError here
-
-    #with pytest.raises(AttributeError):
-    #    routine.environment
-=======
     window.close()  # this action should release the env
     # So we expect an AttributeError here
     with pytest.raises(AttributeError):
@@ -245,5 +229,4 @@
             if 'gp_constructor' in params_dict:
                 assert not params_dict['gp_constructor']['use_low_noise_prior']
             else:  # that part of params is hidden so we need to dig deeper
-                pass
->>>>>>> ca9756a9
+                pass