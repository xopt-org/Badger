--- conflicted
+++ resolved
@@ -119,10 +119,6 @@
     assert len(sig_inspect_spy) == 1
 
     # TODO: make asserts for other changes when the graph is clicked on by the user.
-<<<<<<< HEAD
-=======
-
->>>>>>> 56162bd8
 
 
 def test_x_axis_specification(qtbot, mocker):
@@ -168,14 +164,10 @@
         plot_con_axis_time = monitor.plot_con.getAxis("bottom")
         assert plot_con_axis_time.label.toPlainText().strip() == "time (s)"
 
-<<<<<<< HEAD
     mock_event = mocker.MagicMock(spec=QMouseEvent)
     mock_event._scenePos = QPointF(350, 240)
 
     monitor.on_mouse_click(mock_event)
-=======
-    # TODO: click on graph
->>>>>>> 56162bd8
 
     # Check type of value
     assert isinstance(monitor.inspector_objective.value(), float)
@@ -191,12 +183,6 @@
 
     monitor.cb_plot_x.setCurrentIndex(1)
     assert current_index == monitor.inspector_variable.value()
-
-<<<<<<< HEAD
-=======
-    # TODO: set monitor at certain point on graph
-    # -- switch between x and time and see if index changes
->>>>>>> 56162bd8
 
 
 def test_y_axis_specification(qtbot):
@@ -215,15 +201,9 @@
     # relative
     monitor.check_relative.setChecked(True)
 
-<<<<<<< HEAD
     # check non normalized relative.
     relative_value = monitor.curves_variable["x0"].getData()[1][index]
-    assert relative_value == 0.0 
-=======
-    # TODO: missing assert for the relative case
-    # check verticle values change
-    # assert
->>>>>>> 56162bd8
+    assert relative_value == 0.0
 
     # normalized relative
     monitor.cb_plot_y.setCurrentIndex(1)
@@ -232,14 +212,8 @@
     normalized_relative_value = monitor.curves_variable["x0"].getData()[1][index]
     assert normalized_relative_value == 0.0 
 
-<<<<<<< HEAD
     # raw normalized 
     monitor.check_relative.setChecked(False)
-=======
-    # TODO: missing assert for the normalized non-relative case
-    # check verticle values change
-    # assert
->>>>>>> 56162bd8
 
     normalized_raw_value = monitor.curves_variable["x0"].getData()[1][index]
     assert normalized_raw_value == 0.75
@@ -287,38 +261,19 @@
     # Check if it is going to be the optimal solution
     assert max_value == optimal_value
 
-
-<<<<<<< HEAD
-def test_reset_envrionment(qtbot):
-    # check if reset button click signal is trigged and if state is same as original state after click
-    monitor = create_test_run_monitor()
-
-=======
 def test_reset_environment(qtbot):
     from badger.tests.utils import get_current_vars, get_vars_in_row
 
     # check if reset button click signal is trigged and if state is same as original state after click
     monitor = create_test_run_monitor(add_data=False)
     init_vars = get_current_vars(monitor.routine)
->>>>>>> 56162bd8
+
     monitor.termination_condition = {
         "tc_idx": 0,
         "max_eval": 10,
     }
     monitor.start(True)
-<<<<<<< HEAD
-    while monitor.running:
-        qtbot.wait(100)
-
-    spy = QSignalSpy(monitor.btn_reset.clicked)
-
-    with patch("PyQt5.QtWidgets.QMessageBox.question", return_value=QMessageBox.Yes):
-        with patch("PyQt5.QtWidgets.QMessageBox.information") as mock_info:
-            qtbot.mouseClick(monitor.btn_reset, Qt.MouseButton.LeftButton)
-
-    assert len(spy) == 1
-
-=======
+
     # Wait until the run is done
     while monitor.running:
         qtbot.wait(100)
@@ -345,7 +300,6 @@
     curr_vars = get_current_vars(monitor.routine)
     assert np.all(curr_vars == init_vars)
 
->>>>>>> 56162bd8
 
 def test_dial_in_solution(qtbot):
     from badger.tests.utils import get_current_vars, get_vars_in_row
