import pytest
import time
import warnings
from unittest.mock import patch

import numpy as np

from PyQt5.QtCore import QPointF, Qt, QTimer, QEventLoop

from PyQt5.QtGui import QMouseEvent
from PyQt5.QtTest import QSignalSpy, QTest
from PyQt5.QtWidgets import QMessageBox, QApplication
from badger.db import save_routine, remove_routine
import multiprocessing 
import os
from badger.gui.default.components.process_manager import processManager  
from badger.gui.default.components.create_process import createProcess
import pytest
import sys


class TestRunMonitor:
    @pytest.fixture
    def process_manager(self):
        process_manager = processManager()
        process_builder = createProcess()
        process_builder.subprocess_prepared.connect(process_manager.add_to_queue)
        process_builder.create_subprocess()
        return process_manager

    @pytest.fixture(scope='session')
    def init_multiprocessing(self):
        multiprocessing.set_start_method("fork", force=True)

    @pytest.fixture
    def monitor(self, process_manager, init_multiprocessing):
        from badger.gui.default.components.run_monitor import BadgerOptMonitor
        from badger.tests.utils import create_routine, fix_db_path_issue

        fix_db_path_issue()
        monitor = BadgerOptMonitor(process_manager)
        monitor.testing = True
        routine = create_routine()
        time.sleep(1)
        save_routine(routine)
        monitor.routine = routine
    
        return monitor

    def add_data(self, monitor):
        monitor.routine.random_evaluate(10)
        monitor.init_plots(monitor.routine)

        assert len(monitor.routine.data) == 10

    
    def test_run_monitor(self, qtbot, process_manager, init_multiprocessing):
        from badger.gui.default.components.run_monitor import BadgerOptMonitor
        from badger.tests.utils import create_routine, fix_db_path_issue
        fix_db_path_issue()

        monitor = BadgerOptMonitor(process_manager)
        monitor.testing = True
        qtbot.addWidget(monitor)

        routine = create_routine()
        save_routine(routine)
        # test initialization - first w/o routine
        monitor.init_plots()
        assert monitor.btn_stop.text() == "Run"

        # test initialization - then w/ routine
        monitor.init_plots(routine)
        assert monitor.btn_stop.text() == "Run"

        # add some data
        monitor.routine.step()
        assert len(monitor.routine.data) == 1

        # test updating plots
        monitor.update_curves()
        assert set(monitor.curves_variable.keys()) == {"x0", "x1", "x2", "x3"}
        assert set(monitor.curves_objective.keys()) == {"f"}
        assert set(monitor.curves_constraint.keys()) == {"c"}

        # set up run monitor and test it
        monitor.init_routine_runner()
        monitor.routine_runner.set_termination_condition({"tc_idx": 0, "max_eval": 2})
        spy = QSignalSpy(monitor.routine_runner.signals.progress)
        assert spy.isValid()
        QTest.mouseClick(monitor.btn_stop, Qt.MouseButton.LeftButton)
        time.sleep(1)
        QTest.mouseClick(monitor.btn_stop, Qt.MouseButton.LeftButton)

    def test_routine_identity(self, qtbot, process_manager, init_multiprocessing):
        from badger.gui.default.components.run_monitor import BadgerOptMonitor
        from badger.tests.utils import create_routine, fix_db_path_issue

        fix_db_path_issue()

        monitor = BadgerOptMonitor(process_manager)
        qtbot.addWidget(monitor)

        routine = create_routine()
        save_routine(routine)

        # Feed in the sample routine
        monitor.routine = routine
        monitor.init_routine_runner()

        assert monitor.routine_runner.routine == monitor.routine

    def test_plotting(self, qtbot, monitor):
        self.add_data(monitor)
        monitor.update_curves()

        monitor.plot_x_axis = 1
        monitor.update_curves()

        monitor.plot_x_axis = 0
        monitor.x_plot_relative = 1
        monitor.update_curves()

        monitor.plot_x_axis = 1
        monitor.x_plot_relative = 1
        monitor.x_plot_y_axis = 1
        monitor.update_curves()
        remove_routine(monitor.routine)

    def test_click_graph(self, qtbot, monitor, mocker):
        self.add_data(monitor)
        sig_inspect_spy = QSignalSpy(monitor.sig_inspect)
        monitor.plot_x_axis = True

        mock_event = mocker.MagicMock(spec=QMouseEvent)
        mock_event._scenePos = QPointF(350, 240)

        orginal_value = monitor.inspector_variable.value()
        monitor.on_mouse_click(mock_event)
        new_variable_value = monitor.inspector_variable.value()

        assert new_variable_value != orginal_value
        assert len(sig_inspect_spy) == 1

<<<<<<< HEAD
        # TODO: make asserts for other changes when the graph is clicked on by the user.
=======
def create_test_run_monitor(add_data=True):
    from badger.gui.default.components.run_monitor import BadgerOptMonitor
    from badger.tests.utils import create_routine, fix_db_path_issue

    fix_db_path_issue()

    monitor = BadgerOptMonitor()
    monitor.testing = True

    routine = create_routine()
    if add_data:
        routine.random_evaluate(10)
    monitor.init_plots(routine)

    if add_data:
        assert len(routine.data) == 10

    return monitor


def create_test_run_monitor_critical():
    from badger.gui.default.components.run_monitor import BadgerOptMonitor
    from badger.tests.utils import create_routine_critical, fix_db_path_issue

    fix_db_path_issue()

    monitor = BadgerOptMonitor()
    monitor.testing = True

    routine = create_routine_critical()
    monitor.init_plots(routine)

    return monitor


def test_run_monitor(qtbot):
    from badger.gui.default.components.run_monitor import BadgerOptMonitor
    from badger.tests.utils import create_routine, fix_db_path_issue

    fix_db_path_issue()

    monitor = BadgerOptMonitor()
    monitor.testing = True
    qtbot.addWidget(monitor)

    routine = create_routine()

    # test initialization - first w/o routine
    monitor.init_plots()
    assert monitor.btn_stop.text() == "Run"

    # test initialization - then w/ routine
    monitor.init_plots(routine)
    assert monitor.btn_stop.text() == "Run"

    # add some data
    monitor.routine.step()
    assert len(monitor.routine.data) == 1

    # test updating plots
    monitor.update_curves()
    assert set(monitor.curves_variable.keys()) == {"x0", "x1", "x2", "x3"}
    assert set(monitor.curves_objective.keys()) == {"f"}
    assert set(monitor.curves_constraint.keys()) == {"c"}

    # set up run monitor and test it
    monitor.init_routine_runner()
    monitor.routine_runner.set_termination_condition({"tc_idx": 0, "max_eval": 2})
    spy = QSignalSpy(monitor.routine_runner.signals.progress)
    assert spy.isValid()
    QTest.mouseClick(monitor.btn_stop, Qt.MouseButton.LeftButton)
    time.sleep(1)
    QTest.mouseClick(monitor.btn_stop, Qt.MouseButton.LeftButton)


def test_routine_identity(qtbot):
    from badger.gui.default.components.run_monitor import BadgerOptMonitor
    from badger.tests.utils import create_routine, fix_db_path_issue

    fix_db_path_issue()

    monitor = BadgerOptMonitor()
    qtbot.addWidget(monitor)

    routine = create_routine()

    # Feed in the sample routine
    monitor.routine = routine
    monitor.init_routine_runner()

    assert monitor.routine_runner.routine == monitor.routine


def test_plotting(qtbot):
    monitor = create_test_run_monitor()
    monitor.update_curves()

    monitor.plot_x_axis = 1
    monitor.update_curves()

    monitor.plot_x_axis = 0
    monitor.x_plot_relative = 1
    monitor.update_curves()

    monitor.plot_x_axis = 1
    monitor.x_plot_relative = 1
    monitor.x_plot_y_axis = 1
    monitor.update_curves()


def test_click_graph(qtbot, mocker):
    monitor = create_test_run_monitor()
    sig_inspect_spy = QSignalSpy(monitor.sig_inspect)
    monitor.plot_x_axis = True

    mock_event = mocker.MagicMock(spec=QMouseEvent)
    mock_event._scenePos = QPointF(350, 240)

    orginal_value = monitor.inspector_variable.value()
    monitor.on_mouse_click(mock_event)
    new_variable_value = monitor.inspector_variable.value()

    assert new_variable_value != orginal_value
    assert len(sig_inspect_spy) == 1

    # TODO: make asserts for other changes when the graph is clicked on by the user.


def test_x_axis_specification(qtbot, mocker):
    # check iteration/time drop down menu
    monitor = create_test_run_monitor()

    # read time stamp
    time_value = monitor.inspector_variable.value()

    # set inspector line index 1
    monitor.inspector_variable.setValue(1)

    # Iteration selected
    monitor.cb_plot_x.setCurrentIndex(0)

    # Test label setting
    plot_var_axis = monitor.plot_var.getAxis("bottom")
    assert plot_var_axis.label.toPlainText().strip() == "iterations"

    plot_obj_axis = monitor.plot_obj.getAxis("bottom")
    assert plot_obj_axis.label.toPlainText().strip() == "iterations"

    if monitor.vocs.constraint_names:
        plot_con_axis = monitor.plot_con.getAxis("bottom")
        assert plot_con_axis.label.toPlainText().strip() == "iterations"

    assert isinstance(monitor.inspector_objective.value(), int)
    assert isinstance(monitor.inspector_variable.value(), int)
    if monitor.vocs.constraint_names:
        assert isinstance(monitor.inspector_constraint.value(), int)

    # Time selected
    monitor.cb_plot_x.setCurrentIndex(1)

    # Test label setting
    plot_var_axis_time = monitor.plot_var.getAxis("bottom")
    assert plot_var_axis_time.label.toPlainText().strip() == "time (s)"

    plot_obj_axis_time = monitor.plot_obj.getAxis("bottom")
    assert plot_obj_axis_time.label.toPlainText().strip() == "time (s)"

    if monitor.vocs.constraint_names:
        plot_con_axis_time = monitor.plot_con.getAxis("bottom")
        assert plot_con_axis_time.label.toPlainText().strip() == "time (s)"

    mock_event = mocker.MagicMock(spec=QMouseEvent)
    mock_event._scenePos = QPointF(350, 240)
>>>>>>> ca9756a9

    def test_x_axis_specification(self, qtbot, monitor, mocker):
        # check iteration/time drop down menu
        self.add_data(monitor)

        # read time stamp
        time_value = monitor.inspector_variable.value()

        # set inspector line index 1
        monitor.inspector_variable.setValue(1)

        # Iteration selected
        monitor.cb_plot_x.setCurrentIndex(0)

        # Test label setting
        plot_var_axis = monitor.plot_var.getAxis("bottom")
        assert plot_var_axis.label.toPlainText().strip() == "iterations"

        plot_obj_axis = monitor.plot_obj.getAxis("bottom")
        assert plot_obj_axis.label.toPlainText().strip() == "iterations"

        if monitor.vocs.constraint_names:
            plot_con_axis = monitor.plot_con.getAxis("bottom")
            assert plot_con_axis.label.toPlainText().strip() == "iterations"

        assert isinstance(monitor.inspector_objective.value(), int)
        assert isinstance(monitor.inspector_variable.value(), int)
        if monitor.vocs.constraint_names:
            assert isinstance(monitor.inspector_constraint.value(), int)

        # Time selected
        monitor.cb_plot_x.setCurrentIndex(1)

        # Test label setting
        plot_var_axis_time = monitor.plot_var.getAxis("bottom")
        assert plot_var_axis_time.label.toPlainText().strip() == "time (s)"

        plot_obj_axis_time = monitor.plot_obj.getAxis("bottom")
        assert plot_obj_axis_time.label.toPlainText().strip() == "time (s)"

        if monitor.vocs.constraint_names:
            plot_con_axis_time = monitor.plot_con.getAxis("bottom")
            assert plot_con_axis_time.label.toPlainText().strip() == "time (s)"

        mock_event = mocker.MagicMock(spec=QMouseEvent)
        mock_event._scenePos = QPointF(350, 240)

        monitor.on_mouse_click(mock_event)

        # Check type of value
        assert isinstance(monitor.inspector_objective.value(), float)
        assert isinstance(monitor.inspector_variable.value(), float)
        if monitor.vocs.constraint_names:
            assert isinstance(monitor.inspector_constraint.value(), float)

        # Switch between time and iterations and see if index changes
        current_index = monitor.inspector_variable.value()

        monitor.cb_plot_x.setCurrentIndex(0)
        assert current_index != monitor.inspector_variable.value()

        monitor.cb_plot_x.setCurrentIndex(1)
        assert current_index == monitor.inspector_variable.value()

    def test_y_axis_specification(self, qtbot, monitor):
        monitor.termination_condition = {
            "tc_idx": 0,
            "max_eval": 10,
        }
        monitor.start(True)
        
        # Wait until the run is done
        while monitor.running:
            qtbot.wait(100)

        select_x_plot_y_axis_spy = QSignalSpy(monitor.cb_plot_y.currentIndexChanged)
        index = monitor.inspector_variable.value()

        monitor.check_relative.setChecked(False)

        # check raw - non relative
        monitor.cb_plot_y.setCurrentIndex(0)
        assert len(select_x_plot_y_axis_spy) == 0  # since 0 is the default value
        raw_value = monitor.curves_variable["x0"].getData()[1][index]
        assert raw_value == 0.5

        # relative
        monitor.check_relative.setChecked(True)

        # check non normalized relative.
        relative_value = monitor.curves_variable["x0"].getData()[1][index]
        assert relative_value == 0.0

        # normalized relative
        monitor.cb_plot_y.setCurrentIndex(1)
        assert len(select_x_plot_y_axis_spy) == 1

        normalized_relative_value = monitor.curves_variable["x0"].getData()[1][index]
        assert normalized_relative_value == 0.0

        # raw normalized
        monitor.check_relative.setChecked(False)

        normalized_raw_value = monitor.curves_variable["x0"].getData()[1][index]
        assert normalized_raw_value == 0.75
        
    def test_pause_play(self, qtbot, monitor):
        monitor.termination_condition = {
            "tc_idx": 0,
            "max_eval": 10,
        }
        spy = QSignalSpy(monitor.sig_pause)

        monitor.start(True)
        #qtbot.wait(500)

        qtbot.mouseClick(monitor.btn_ctrl, Qt.MouseButton.LeftButton)
        assert len(spy) == 1

        qtbot.wait(500)

        qtbot.mouseClick(monitor.btn_ctrl, Qt.MouseButton.LeftButton)
        assert len(spy) == 2

        while monitor.running:
            qtbot.wait(100)
    
    def test_jump_to_optimum(self, qtbot, monitor):
        self.add_data(monitor)
        spy = QSignalSpy(monitor.btn_opt.clicked)
        qtbot.mouseClick(monitor.btn_opt, Qt.MouseButton.LeftButton)

        qtbot.wait(500)

        data = monitor.routine.sorted_data

        max_value = data["f"].max()
        optimal_value_idx = monitor.inspector_variable.value()
        optimal_value = monitor.routine.sorted_data["f"][optimal_value_idx]

        # Check if signal is triggered
        assert len(spy) == 1

        # Check if it is going to be the optimal solution
        assert max_value == optimal_value

    '''
    def test_reset_environment(self, qtbot, monitor):
        from badger.tests.utils import get_current_vars, get_vars_in_row

        # check if reset button click signal is trigged and if state is same as original state after click
        init_vars = get_current_vars(monitor.routine)

        monitor.termination_condition = {
            "tc_idx": 0,
            "max_eval": 10,
        }
        monitor.start(True)

<<<<<<< HEAD
        # Wait until the run is done
        while monitor.running:
            qtbot.wait(100)
        
        assert len(monitor.routine.data) == 10
=======
    with patch("PyQt5.QtWidgets.QMessageBox.question", return_value=QMessageBox.Yes):
        # with patch("PyQt5.QtWidgets.QMessageBox.information") as mock_info:
        qtbot.mouseClick(monitor.btn_reset, Qt.MouseButton.LeftButton)
        # mock_info.assert_called_once()
>>>>>>> ca9756a9

        # Check if current env vars matches the last solution in data
        last_vars = get_vars_in_row(monitor.routine, idx=-1)
        curr_vars = get_current_vars(monitor.routine)
        assert np.all(curr_vars == last_vars)

        # Reset env and confirm
        spy = QSignalSpy(monitor.btn_reset.clicked)

        with patch("PyQt5.QtWidgets.QMessageBox.question", return_value=QMessageBox.Yes):
            with patch("PyQt5.QtWidgets.QMessageBox.information") as mock_info:
                qtbot.mouseClick(monitor.btn_reset, Qt.MouseButton.LeftButton)
                mock_info.assert_called_once()

        assert len(spy) == 1

        # Check if the env has been reset
        curr_vars = get_current_vars(monitor.routine)
        assert np.all(curr_vars == init_vars)
    '''
  
    def test_dial_in_solution(self, qtbot, monitor):
        from badger.tests.utils import get_current_vars, get_vars_in_row

        self.add_data(monitor)

<<<<<<< HEAD
        # Check if current env vars matches the last solution in data
        last_vars = get_vars_in_row(monitor.routine, idx=-1)
        curr_vars = get_current_vars(monitor.routine)
        assert np.all(curr_vars == last_vars)

        # Dial in the solution at the inspector line (should be the first solution)
        current_x_view_range = monitor.plot_var.getViewBox().viewRange()[0]
=======
    # Dial in the third solution
    current_x_view_range = monitor.plot_var.getViewBox().viewRange()[0]

    monitor.inspector_objective.setValue(2)

    spy = QSignalSpy(monitor.btn_set.clicked)
    with patch("PyQt5.QtWidgets.QMessageBox.question", return_value=QMessageBox.Yes):
        qtbot.mouseClick(monitor.btn_set, Qt.MouseButton.LeftButton)
    assert len(spy) == 1
>>>>>>> ca9756a9

        spy = QSignalSpy(monitor.btn_set.clicked)
        with patch("PyQt5.QtWidgets.QMessageBox.question", return_value=QMessageBox.Yes):
            qtbot.mouseClick(monitor.btn_set, Qt.MouseButton.LeftButton)
        assert len(spy) == 1

        new_x_view_range = monitor.plot_var.getViewBox().viewRange()[0]

<<<<<<< HEAD
        assert new_x_view_range != current_x_view_range

        # Test if the solution has been dialed in
        first_vars = get_vars_in_row(monitor.routine, idx=0)
        curr_vars = get_current_vars(monitor.routine)
        assert np.all(curr_vars == first_vars)

        monitor.plot_x_axis = False

        with patch("PyQt5.QtWidgets.QMessageBox.question", return_value=QMessageBox.Yes):
            qtbot.mouseClick(monitor.btn_set, Qt.MouseButton.LeftButton)

        not_time_x_view_range = monitor.plot_var.getViewBox().viewRange()[0]
=======
    # Test if the solution has been dialed in
    third_vars = get_vars_in_row(monitor.routine, idx=2)
    curr_vars = get_current_vars(monitor.routine)
    assert np.all(curr_vars == third_vars)

    # monitor.plot_x_axis = False

    # with patch("PyQt5.QtWidgets.QMessageBox.question", return_value=QMessageBox.Yes):
    #     qtbot.mouseClick(monitor.btn_set, Qt.MouseButton.LeftButton)

    # not_time_x_view_range = monitor.plot_var.getViewBox().viewRange()[0]

    # assert new_x_view_range != not_time_x_view_range
>>>>>>> ca9756a9

        assert new_x_view_range != not_time_x_view_range

    
    def test_run_until(self, qtbot, monitor):

        def handle_dialog():
            while monitor.tc_dialog is None:
                QApplication.processEvents()

            # Set max evaluation to 5, then run the optimization
            monitor.tc_dialog.sb_max_eval.setValue(5)
            qtbot.mouseClick(monitor.tc_dialog.btn_run, Qt.MouseButton.LeftButton)

        QTimer.singleShot(0, handle_dialog)
        monitor.run_until_action.trigger()

        # Wait until the run is done
        while monitor.running:
            qtbot.wait(100)

        assert len(monitor.routine.data) == 5

    '''
    def test_add_extensions(self, qtbot, process_manager, init_multiprocessing):
        from badger.gui.default.components.analysis_extensions import ParetoFrontViewer
        from badger.gui.default.components.run_monitor import BadgerOptMonitor
        from badger.tests.utils import create_routine

        routine = create_routine()
        save_routine(routine)

        routine.vocs.objectives = {"f1": "MINIMIZE", "f2": "MAXIMIZE"}

        # test w/o using qtbot
        monitor = BadgerOptMonitor(process_manager)
        monitor.routine = routine
        qtbot.addWidget(monitor)

        monitor.open_extensions_palette()
        monitor.extensions_palette.add_pf_viewer()

        assert isinstance(monitor.active_extensions[0], ParetoFrontViewer)

        # TODO: logic has been changed, if ext is not applicable it won't be
        # added to the extensions palette. In order to test we need to feed in
        # a MO run here

        # test opening and closing windows
        # monitor = BadgerOptMonitor()
        # qtbot.addWidget(monitor)

        # qtbot.mouseClick(monitor.btn_open_extensions_palette, Qt.LeftButton)
        # qtbot.mouseClick(monitor.extensions_palette.btn_data_viewer, Qt.LeftButton)
        # assert isinstance(monitor.active_extensions[0], ParetoFrontViewer)
        # assert len(monitor.active_extensions) == 1

<<<<<<< HEAD
        # test closing window -- should remove element from active extensions
        # monitor.active_extensions[0].close()
        # assert len(monitor.active_extensions) == 0
        # assert monitor.extensions_palette.n_active_extensions == 0
    '''
=======
    # test closing window -- should remove element from active extensions
    # monitor.active_extensions[0].close()
    # assert len(monitor.active_extensions) == 0
    # assert monitor.extensions_palette.n_active_extensions == 0


def test_critical_constraints(qtbot):
    monitor = create_test_run_monitor_critical()

    def handle_dialog():
        while monitor.tc_dialog is None:
            QApplication.processEvents()

        # Set max evaluation to 5, then run the optimization
        monitor.tc_dialog.sb_max_eval.setValue(5)

        qtbot.mouseClick(monitor.tc_dialog.btn_run, Qt.MouseButton.LeftButton)

    QTimer.singleShot(0, handle_dialog)
    monitor.run_until_action.trigger()

    # Check if critical violation alert being triggered
    with patch("PyQt5.QtWidgets.QMessageBox.warning", return_value=QMessageBox.Yes):
        # Have to keep it run to correctly trigger/dismiss the dialog
        while monitor.running:
            qtbot.wait(100)

    assert len(monitor.routine.data) == 1  # early-termination due to violation


def test_ucb_user_warning():
    from badger.tests.utils import create_routine_constrained_ucb

    with warnings.catch_warnings(record=True) as caught_warnings:
        _ = create_routine_constrained_ucb()

        # Check if the user warning is caught
        assert len(caught_warnings) == 1
        assert caught_warnings[0].category == UserWarning


# Note: this test will delete all the previous runs
# you might want to run this test last
def test_del_last_run(qtbot):
    from badger.gui.default.windows.main_window import BadgerMainWindow
    from badger.tests.utils import fix_db_path_issue, create_routine

    fix_db_path_issue()

    window = BadgerMainWindow()
    qtbot.addWidget(window)

    # Run a routine
    routine = create_routine()
    home_page = window.home_page
    home_page.current_routine = routine
    monitor = home_page.run_monitor
    monitor.testing = True
    monitor.termination_condition = {
        "tc_idx": 0,
        "max_eval": 3,
    }
    home_page.go_run(-1)
    monitor.start(True)
    while monitor.running:
        qtbot.wait(100)

    # Variables/objectives/constraints monitor should contain some data
    assert len(monitor.plot_var.items) > 0
    assert len(monitor.plot_obj.items) > 0
    assert len(monitor.plot_con.items) > 0

    # Delete all the runs and check if the monitors have been cleared
    with patch("PyQt5.QtWidgets.QMessageBox.question",
               return_value=QMessageBox.Yes):
        while home_page.cb_history.count():
            qtbot.mouseClick(monitor.btn_del, Qt.MouseButton.LeftButton)

    # Should have no constraints/observables monitor
    with pytest.raises(AttributeError):
        _ = monitor.plot_con
    with pytest.raises(AttributeError):
        _ = monitor.plot_obs
    # Variables/objectives monitor should be cleared
    assert len(monitor.plot_var.items) == 0
    assert len(monitor.plot_obj.items) == 0


# TODO: Test if logbook entry is created correctly and put into the
# correct location when the logbook button is clicked
def test_send_to_logbook(qtbot):
    pass
>>>>>>> ca9756a9
<|MERGE_RESOLUTION|>--- conflicted
+++ resolved
@@ -142,183 +142,180 @@
         assert new_variable_value != orginal_value
         assert len(sig_inspect_spy) == 1
 
-<<<<<<< HEAD
+
+    def create_test_run_monitor(self, add_data=True):
+        from badger.gui.default.components.run_monitor import BadgerOptMonitor
+        from badger.tests.utils import create_routine, fix_db_path_issue
+
+        fix_db_path_issue()
+
+        monitor = BadgerOptMonitor()
+        monitor.testing = True
+
+        routine = create_routine()
+        if add_data:
+            routine.random_evaluate(10)
+        monitor.init_plots(routine)
+
+        if add_data:
+            assert len(routine.data) == 10
+
+        return monitor
+
+
+    def create_test_run_monitor_critical(self):
+        from badger.gui.default.components.run_monitor import BadgerOptMonitor
+        from badger.tests.utils import create_routine_critical, fix_db_path_issue
+
+        fix_db_path_issue()
+
+        monitor = BadgerOptMonitor()
+        monitor.testing = True
+
+        routine = create_routine_critical()
+        monitor.init_plots(routine)
+
+        return monitor
+
+
+    def test_run_monitor(self, qtbot):
+        from badger.gui.default.components.run_monitor import BadgerOptMonitor
+        from badger.tests.utils import create_routine, fix_db_path_issue
+
+        fix_db_path_issue()
+
+        monitor = BadgerOptMonitor()
+        monitor.testing = True
+        qtbot.addWidget(monitor)
+
+        routine = create_routine()
+
+        # test initialization - first w/o routine
+        monitor.init_plots()
+        assert monitor.btn_stop.text() == "Run"
+
+        # test initialization - then w/ routine
+        monitor.init_plots(routine)
+        assert monitor.btn_stop.text() == "Run"
+
+        # add some data
+        monitor.routine.step()
+        assert len(monitor.routine.data) == 1
+
+        # test updating plots
+        monitor.update_curves()
+        assert set(monitor.curves_variable.keys()) == {"x0", "x1", "x2", "x3"}
+        assert set(monitor.curves_objective.keys()) == {"f"}
+        assert set(monitor.curves_constraint.keys()) == {"c"}
+
+        # set up run monitor and test it
+        monitor.init_routine_runner()
+        monitor.routine_runner.set_termination_condition({"tc_idx": 0, "max_eval": 2})
+        spy = QSignalSpy(monitor.routine_runner.signals.progress)
+        assert spy.isValid()
+        QTest.mouseClick(monitor.btn_stop, Qt.MouseButton.LeftButton)
+        time.sleep(1)
+        QTest.mouseClick(monitor.btn_stop, Qt.MouseButton.LeftButton)
+
+
+    def test_routine_identity(self, qtbot):
+        from badger.gui.default.components.run_monitor import BadgerOptMonitor
+        from badger.tests.utils import create_routine, fix_db_path_issue
+
+        fix_db_path_issue()
+
+        monitor = BadgerOptMonitor()
+        qtbot.addWidget(monitor)
+
+        routine = create_routine()
+
+        # Feed in the sample routine
+        monitor.routine = routine
+        monitor.init_routine_runner()
+
+        assert monitor.routine_runner.routine == monitor.routine
+
+
+    def test_plotting(self, qtbot):
+        monitor = create_test_run_monitor()
+        monitor.update_curves()
+
+        monitor.plot_x_axis = 1
+        monitor.update_curves()
+
+        monitor.plot_x_axis = 0
+        monitor.x_plot_relative = 1
+        monitor.update_curves()
+
+        monitor.plot_x_axis = 1
+        monitor.x_plot_relative = 1
+        monitor.x_plot_y_axis = 1
+        monitor.update_curves()
+
+
+    def test_click_graph(self, qtbot, mocker):
+        monitor = create_test_run_monitor()
+        sig_inspect_spy = QSignalSpy(monitor.sig_inspect)
+        monitor.plot_x_axis = True
+
+        mock_event = mocker.MagicMock(spec=QMouseEvent)
+        mock_event._scenePos = QPointF(350, 240)
+
+        orginal_value = monitor.inspector_variable.value()
+        monitor.on_mouse_click(mock_event)
+        new_variable_value = monitor.inspector_variable.value()
+
+        assert new_variable_value != orginal_value
+        assert len(sig_inspect_spy) == 1
+
         # TODO: make asserts for other changes when the graph is clicked on by the user.
-=======
-def create_test_run_monitor(add_data=True):
-    from badger.gui.default.components.run_monitor import BadgerOptMonitor
-    from badger.tests.utils import create_routine, fix_db_path_issue
-
-    fix_db_path_issue()
-
-    monitor = BadgerOptMonitor()
-    monitor.testing = True
-
-    routine = create_routine()
-    if add_data:
-        routine.random_evaluate(10)
-    monitor.init_plots(routine)
-
-    if add_data:
-        assert len(routine.data) == 10
-
-    return monitor
-
-
-def create_test_run_monitor_critical():
-    from badger.gui.default.components.run_monitor import BadgerOptMonitor
-    from badger.tests.utils import create_routine_critical, fix_db_path_issue
-
-    fix_db_path_issue()
-
-    monitor = BadgerOptMonitor()
-    monitor.testing = True
-
-    routine = create_routine_critical()
-    monitor.init_plots(routine)
-
-    return monitor
-
-
-def test_run_monitor(qtbot):
-    from badger.gui.default.components.run_monitor import BadgerOptMonitor
-    from badger.tests.utils import create_routine, fix_db_path_issue
-
-    fix_db_path_issue()
-
-    monitor = BadgerOptMonitor()
-    monitor.testing = True
-    qtbot.addWidget(monitor)
-
-    routine = create_routine()
-
-    # test initialization - first w/o routine
-    monitor.init_plots()
-    assert monitor.btn_stop.text() == "Run"
-
-    # test initialization - then w/ routine
-    monitor.init_plots(routine)
-    assert monitor.btn_stop.text() == "Run"
-
-    # add some data
-    monitor.routine.step()
-    assert len(monitor.routine.data) == 1
-
-    # test updating plots
-    monitor.update_curves()
-    assert set(monitor.curves_variable.keys()) == {"x0", "x1", "x2", "x3"}
-    assert set(monitor.curves_objective.keys()) == {"f"}
-    assert set(monitor.curves_constraint.keys()) == {"c"}
-
-    # set up run monitor and test it
-    monitor.init_routine_runner()
-    monitor.routine_runner.set_termination_condition({"tc_idx": 0, "max_eval": 2})
-    spy = QSignalSpy(monitor.routine_runner.signals.progress)
-    assert spy.isValid()
-    QTest.mouseClick(monitor.btn_stop, Qt.MouseButton.LeftButton)
-    time.sleep(1)
-    QTest.mouseClick(monitor.btn_stop, Qt.MouseButton.LeftButton)
-
-
-def test_routine_identity(qtbot):
-    from badger.gui.default.components.run_monitor import BadgerOptMonitor
-    from badger.tests.utils import create_routine, fix_db_path_issue
-
-    fix_db_path_issue()
-
-    monitor = BadgerOptMonitor()
-    qtbot.addWidget(monitor)
-
-    routine = create_routine()
-
-    # Feed in the sample routine
-    monitor.routine = routine
-    monitor.init_routine_runner()
-
-    assert monitor.routine_runner.routine == monitor.routine
-
-
-def test_plotting(qtbot):
-    monitor = create_test_run_monitor()
-    monitor.update_curves()
-
-    monitor.plot_x_axis = 1
-    monitor.update_curves()
-
-    monitor.plot_x_axis = 0
-    monitor.x_plot_relative = 1
-    monitor.update_curves()
-
-    monitor.plot_x_axis = 1
-    monitor.x_plot_relative = 1
-    monitor.x_plot_y_axis = 1
-    monitor.update_curves()
-
-
-def test_click_graph(qtbot, mocker):
-    monitor = create_test_run_monitor()
-    sig_inspect_spy = QSignalSpy(monitor.sig_inspect)
-    monitor.plot_x_axis = True
-
-    mock_event = mocker.MagicMock(spec=QMouseEvent)
-    mock_event._scenePos = QPointF(350, 240)
-
-    orginal_value = monitor.inspector_variable.value()
-    monitor.on_mouse_click(mock_event)
-    new_variable_value = monitor.inspector_variable.value()
-
-    assert new_variable_value != orginal_value
-    assert len(sig_inspect_spy) == 1
-
-    # TODO: make asserts for other changes when the graph is clicked on by the user.
-
-
-def test_x_axis_specification(qtbot, mocker):
-    # check iteration/time drop down menu
-    monitor = create_test_run_monitor()
-
-    # read time stamp
-    time_value = monitor.inspector_variable.value()
-
-    # set inspector line index 1
-    monitor.inspector_variable.setValue(1)
-
-    # Iteration selected
-    monitor.cb_plot_x.setCurrentIndex(0)
-
-    # Test label setting
-    plot_var_axis = monitor.plot_var.getAxis("bottom")
-    assert plot_var_axis.label.toPlainText().strip() == "iterations"
-
-    plot_obj_axis = monitor.plot_obj.getAxis("bottom")
-    assert plot_obj_axis.label.toPlainText().strip() == "iterations"
-
-    if monitor.vocs.constraint_names:
-        plot_con_axis = monitor.plot_con.getAxis("bottom")
-        assert plot_con_axis.label.toPlainText().strip() == "iterations"
-
-    assert isinstance(monitor.inspector_objective.value(), int)
-    assert isinstance(monitor.inspector_variable.value(), int)
-    if monitor.vocs.constraint_names:
-        assert isinstance(monitor.inspector_constraint.value(), int)
-
-    # Time selected
-    monitor.cb_plot_x.setCurrentIndex(1)
-
-    # Test label setting
-    plot_var_axis_time = monitor.plot_var.getAxis("bottom")
-    assert plot_var_axis_time.label.toPlainText().strip() == "time (s)"
-
-    plot_obj_axis_time = monitor.plot_obj.getAxis("bottom")
-    assert plot_obj_axis_time.label.toPlainText().strip() == "time (s)"
-
-    if monitor.vocs.constraint_names:
-        plot_con_axis_time = monitor.plot_con.getAxis("bottom")
-        assert plot_con_axis_time.label.toPlainText().strip() == "time (s)"
-
-    mock_event = mocker.MagicMock(spec=QMouseEvent)
-    mock_event._scenePos = QPointF(350, 240)
->>>>>>> ca9756a9
+
+
+    def test_x_axis_specification(self, qtbot, mocker):
+        # check iteration/time drop down menu
+        monitor = create_test_run_monitor()
+
+        # read time stamp
+        time_value = monitor.inspector_variable.value()
+
+        # set inspector line index 1
+        monitor.inspector_variable.setValue(1)
+
+        # Iteration selected
+        monitor.cb_plot_x.setCurrentIndex(0)
+
+        # Test label setting
+        plot_var_axis = monitor.plot_var.getAxis("bottom")
+        assert plot_var_axis.label.toPlainText().strip() == "iterations"
+
+        plot_obj_axis = monitor.plot_obj.getAxis("bottom")
+        assert plot_obj_axis.label.toPlainText().strip() == "iterations"
+
+        if monitor.vocs.constraint_names:
+            plot_con_axis = monitor.plot_con.getAxis("bottom")
+            assert plot_con_axis.label.toPlainText().strip() == "iterations"
+
+        assert isinstance(monitor.inspector_objective.value(), int)
+        assert isinstance(monitor.inspector_variable.value(), int)
+        if monitor.vocs.constraint_names:
+            assert isinstance(monitor.inspector_constraint.value(), int)
+
+        # Time selected
+        monitor.cb_plot_x.setCurrentIndex(1)
+
+        # Test label setting
+        plot_var_axis_time = monitor.plot_var.getAxis("bottom")
+        assert plot_var_axis_time.label.toPlainText().strip() == "time (s)"
+
+        plot_obj_axis_time = monitor.plot_obj.getAxis("bottom")
+        assert plot_obj_axis_time.label.toPlainText().strip() == "time (s)"
+
+        if monitor.vocs.constraint_names:
+            plot_con_axis_time = monitor.plot_con.getAxis("bottom")
+            assert plot_con_axis_time.label.toPlainText().strip() == "time (s)"
+
+        mock_event = mocker.MagicMock(spec=QMouseEvent)
+        mock_event._scenePos = QPointF(350, 240)
 
     def test_x_axis_specification(self, qtbot, monitor, mocker):
         # check iteration/time drop down menu
@@ -478,18 +475,10 @@
         }
         monitor.start(True)
 
-<<<<<<< HEAD
-        # Wait until the run is done
-        while monitor.running:
-            qtbot.wait(100)
-        
-        assert len(monitor.routine.data) == 10
-=======
     with patch("PyQt5.QtWidgets.QMessageBox.question", return_value=QMessageBox.Yes):
         # with patch("PyQt5.QtWidgets.QMessageBox.information") as mock_info:
         qtbot.mouseClick(monitor.btn_reset, Qt.MouseButton.LeftButton)
         # mock_info.assert_called_once()
->>>>>>> ca9756a9
 
         # Check if current env vars matches the last solution in data
         last_vars = get_vars_in_row(monitor.routine, idx=-1)
@@ -516,25 +505,15 @@
 
         self.add_data(monitor)
 
-<<<<<<< HEAD
         # Check if current env vars matches the last solution in data
         last_vars = get_vars_in_row(monitor.routine, idx=-1)
         curr_vars = get_current_vars(monitor.routine)
         assert np.all(curr_vars == last_vars)
 
-        # Dial in the solution at the inspector line (should be the first solution)
+        # Dial in the third solution
         current_x_view_range = monitor.plot_var.getViewBox().viewRange()[0]
-=======
-    # Dial in the third solution
-    current_x_view_range = monitor.plot_var.getViewBox().viewRange()[0]
-
-    monitor.inspector_objective.setValue(2)
-
-    spy = QSignalSpy(monitor.btn_set.clicked)
-    with patch("PyQt5.QtWidgets.QMessageBox.question", return_value=QMessageBox.Yes):
-        qtbot.mouseClick(monitor.btn_set, Qt.MouseButton.LeftButton)
-    assert len(spy) == 1
->>>>>>> ca9756a9
+
+        monitor.inspector_objective.setValue(2)
 
         spy = QSignalSpy(monitor.btn_set.clicked)
         with patch("PyQt5.QtWidgets.QMessageBox.question", return_value=QMessageBox.Yes):
@@ -543,7 +522,7 @@
 
         new_x_view_range = monitor.plot_var.getViewBox().viewRange()[0]
 
-<<<<<<< HEAD
+        """
         assert new_x_view_range != current_x_view_range
 
         # Test if the solution has been dialed in
@@ -557,21 +536,21 @@
             qtbot.mouseClick(monitor.btn_set, Qt.MouseButton.LeftButton)
 
         not_time_x_view_range = monitor.plot_var.getViewBox().viewRange()[0]
-=======
-    # Test if the solution has been dialed in
-    third_vars = get_vars_in_row(monitor.routine, idx=2)
-    curr_vars = get_current_vars(monitor.routine)
-    assert np.all(curr_vars == third_vars)
-
-    # monitor.plot_x_axis = False
-
-    # with patch("PyQt5.QtWidgets.QMessageBox.question", return_value=QMessageBox.Yes):
-    #     qtbot.mouseClick(monitor.btn_set, Qt.MouseButton.LeftButton)
-
-    # not_time_x_view_range = monitor.plot_var.getViewBox().viewRange()[0]
-
-    # assert new_x_view_range != not_time_x_view_range
->>>>>>> ca9756a9
+        """
+        
+        # Test if the solution has been dialed in
+        third_vars = get_vars_in_row(monitor.routine, idx=2)
+        curr_vars = get_current_vars(monitor.routine)
+        assert np.all(curr_vars == third_vars)
+
+        # monitor.plot_x_axis = False
+
+        # with patch("PyQt5.QtWidgets.QMessageBox.question", return_value=QMessageBox.Yes):
+        #     qtbot.mouseClick(monitor.btn_set, Qt.MouseButton.LeftButton)
+
+        # not_time_x_view_range = monitor.plot_var.getViewBox().viewRange()[0]
+
+        # assert new_x_view_range != not_time_x_view_range
 
         assert new_x_view_range != not_time_x_view_range
 
@@ -629,103 +608,95 @@
         # assert isinstance(monitor.active_extensions[0], ParetoFrontViewer)
         # assert len(monitor.active_extensions) == 1
 
-<<<<<<< HEAD
         # test closing window -- should remove element from active extensions
         # monitor.active_extensions[0].close()
         # assert len(monitor.active_extensions) == 0
         # assert monitor.extensions_palette.n_active_extensions == 0
     '''
-=======
-    # test closing window -- should remove element from active extensions
-    # monitor.active_extensions[0].close()
-    # assert len(monitor.active_extensions) == 0
-    # assert monitor.extensions_palette.n_active_extensions == 0
-
-
-def test_critical_constraints(qtbot):
-    monitor = create_test_run_monitor_critical()
-
-    def handle_dialog():
-        while monitor.tc_dialog is None:
-            QApplication.processEvents()
-
-        # Set max evaluation to 5, then run the optimization
-        monitor.tc_dialog.sb_max_eval.setValue(5)
-
-        qtbot.mouseClick(monitor.tc_dialog.btn_run, Qt.MouseButton.LeftButton)
-
-    QTimer.singleShot(0, handle_dialog)
-    monitor.run_until_action.trigger()
-
-    # Check if critical violation alert being triggered
-    with patch("PyQt5.QtWidgets.QMessageBox.warning", return_value=QMessageBox.Yes):
-        # Have to keep it run to correctly trigger/dismiss the dialog
+
+    def test_critical_constraints(self, qtbot):
+        monitor = create_test_run_monitor_critical()
+
+        def handle_dialog():
+            while monitor.tc_dialog is None:
+                QApplication.processEvents()
+
+            # Set max evaluation to 5, then run the optimization
+            monitor.tc_dialog.sb_max_eval.setValue(5)
+
+            qtbot.mouseClick(monitor.tc_dialog.btn_run, Qt.MouseButton.LeftButton)
+
+        QTimer.singleShot(0, handle_dialog)
+        monitor.run_until_action.trigger()
+
+        # Check if critical violation alert being triggered
+        with patch("PyQt5.QtWidgets.QMessageBox.warning", return_value=QMessageBox.Yes):
+            # Have to keep it run to correctly trigger/dismiss the dialog
+            while monitor.running:
+                qtbot.wait(100)
+
+        assert len(monitor.routine.data) == 1  # early-termination due to violation
+
+
+    def test_ucb_user_warning(self):
+        from badger.tests.utils import create_routine_constrained_ucb
+
+        with warnings.catch_warnings(record=True) as caught_warnings:
+            _ = create_routine_constrained_ucb()
+
+            # Check if the user warning is caught
+            assert len(caught_warnings) == 1
+            assert caught_warnings[0].category == UserWarning
+
+
+    # Note: this test will delete all the previous runs
+    # you might want to run this test last
+    def test_del_last_run(self, qtbot):
+        from badger.gui.default.windows.main_window import BadgerMainWindow
+        from badger.tests.utils import fix_db_path_issue, create_routine
+
+        fix_db_path_issue()
+
+        window = BadgerMainWindow()
+        qtbot.addWidget(window)
+
+        # Run a routine
+        routine = create_routine()
+        home_page = window.home_page
+        home_page.current_routine = routine
+        monitor = home_page.run_monitor
+        monitor.testing = True
+        monitor.termination_condition = {
+            "tc_idx": 0,
+            "max_eval": 3,
+        }
+        home_page.go_run(-1)
+        monitor.start(True)
         while monitor.running:
             qtbot.wait(100)
 
-    assert len(monitor.routine.data) == 1  # early-termination due to violation
-
-
-def test_ucb_user_warning():
-    from badger.tests.utils import create_routine_constrained_ucb
-
-    with warnings.catch_warnings(record=True) as caught_warnings:
-        _ = create_routine_constrained_ucb()
-
-        # Check if the user warning is caught
-        assert len(caught_warnings) == 1
-        assert caught_warnings[0].category == UserWarning
-
-
-# Note: this test will delete all the previous runs
-# you might want to run this test last
-def test_del_last_run(qtbot):
-    from badger.gui.default.windows.main_window import BadgerMainWindow
-    from badger.tests.utils import fix_db_path_issue, create_routine
-
-    fix_db_path_issue()
-
-    window = BadgerMainWindow()
-    qtbot.addWidget(window)
-
-    # Run a routine
-    routine = create_routine()
-    home_page = window.home_page
-    home_page.current_routine = routine
-    monitor = home_page.run_monitor
-    monitor.testing = True
-    monitor.termination_condition = {
-        "tc_idx": 0,
-        "max_eval": 3,
-    }
-    home_page.go_run(-1)
-    monitor.start(True)
-    while monitor.running:
-        qtbot.wait(100)
-
-    # Variables/objectives/constraints monitor should contain some data
-    assert len(monitor.plot_var.items) > 0
-    assert len(monitor.plot_obj.items) > 0
-    assert len(monitor.plot_con.items) > 0
-
-    # Delete all the runs and check if the monitors have been cleared
-    with patch("PyQt5.QtWidgets.QMessageBox.question",
-               return_value=QMessageBox.Yes):
-        while home_page.cb_history.count():
-            qtbot.mouseClick(monitor.btn_del, Qt.MouseButton.LeftButton)
-
-    # Should have no constraints/observables monitor
-    with pytest.raises(AttributeError):
-        _ = monitor.plot_con
-    with pytest.raises(AttributeError):
-        _ = monitor.plot_obs
-    # Variables/objectives monitor should be cleared
-    assert len(monitor.plot_var.items) == 0
-    assert len(monitor.plot_obj.items) == 0
-
-
-# TODO: Test if logbook entry is created correctly and put into the
-# correct location when the logbook button is clicked
-def test_send_to_logbook(qtbot):
-    pass
->>>>>>> ca9756a9
+        # Variables/objectives/constraints monitor should contain some data
+        assert len(monitor.plot_var.items) > 0
+        assert len(monitor.plot_obj.items) > 0
+        assert len(monitor.plot_con.items) > 0
+
+        # Delete all the runs and check if the monitors have been cleared
+        with patch("PyQt5.QtWidgets.QMessageBox.question",
+                   return_value=QMessageBox.Yes):
+            while home_page.cb_history.count():
+                qtbot.mouseClick(monitor.btn_del, Qt.MouseButton.LeftButton)
+
+        # Should have no constraints/observables monitor
+        with pytest.raises(AttributeError):
+            _ = monitor.plot_con
+        with pytest.raises(AttributeError):
+            _ = monitor.plot_obs
+        # Variables/objectives monitor should be cleared
+        assert len(monitor.plot_var.items) == 0
+        assert len(monitor.plot_obj.items) == 0
+
+
+    # TODO: Test if logbook entry is created correctly and put into the
+    # correct location when the logbook button is clicked
+    def test_send_to_logbook(qtbot):
+        pass