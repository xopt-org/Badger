import json
from copy import deepcopy
from typing import Any, List, Optional

import numpy as np
import pandas as pd
from pandas import DataFrame
from pydantic import (
    ConfigDict,
    Field,
    field_validator,
    model_validator,
    SerializeAsAny,
    ValidationInfo,
)
from xopt import Evaluator, VOCS, Xopt
from xopt.generators import get_generator
from xopt.utils import get_local_region
from badger.utils import curr_ts
from badger.environment import Environment, instantiate_env
from badger.utils import curr_ts


class Routine(Xopt):
    name: str
    description: Optional[str] = Field(None)
    environment: SerializeAsAny[Environment]
    initial_points: Optional[DataFrame] = Field(None)
    critical_constraint_names: Optional[List[str]] = Field([])
    tags: Optional[List] = Field(None)
    script: Optional[str] = Field(None)
    # Store relative to current params
    relative_to_current: Optional[bool] = Field(False)
    vrange_limit_options: Optional[dict] = Field(None)
    initial_point_actions: Optional[List] = Field(None)
    additional_variables: Optional[List[str]] = Field([])

    model_config = ConfigDict(arbitrary_types_allowed=True)

    @model_validator(mode="before")
    @classmethod
    def validate_model(cls, data: Any):
        from badger.factory import get_env

        if isinstance(data, dict):
            # validate vocs
            if isinstance(data["vocs"], dict):
                data["vocs"] = VOCS(**data["vocs"])

            # validate generator
            if isinstance(data["generator"], dict):
                name = data["generator"].pop("name")
                generator_class = get_generator(name)
                data["generator"] = generator_class.model_validate(
                    {**data["generator"], "vocs": data["vocs"]}
                )
            elif isinstance(data["generator"], str):
                generator_class = get_generator(data["generator"])

                data["generator"] = generator_class.model_validate(
                    {"vocs": data["vocs"]}
                )

            # validate data (if it exists
            if "data" in data:
                if isinstance(data["data"], dict):
                    try:
                        data["data"] = pd.DataFrame(data["data"])
                    except IndexError:
                        data["data"] = pd.DataFrame(data["data"], index=[0])

                    # Add data one row at a time to avoid generator issues
                    for i in range(len(data["data"])):
                        row_df = data["data"].iloc[[i]]
                        data["generator"].add_data(row_df)

            # instantiate env
            if isinstance(data["environment"], dict):
                # TODO: Actually we need this interface info, but
                # should be put somewhere else (in parallel with env?)
                try:
                    del data["environment"]["interface"]
                except KeyError:  # no interface at all, which is good
                    pass
                name = data["environment"].pop("name")
                env_class, configs_env = get_env(name)
                configs_env["params"] |= data["environment"]
                data["environment"] = instantiate_env(env_class, configs_env)
            else:  # should be an instantiated env already
                pass

            # create evaluator
            env = data["environment"]

            def evaluate_point(point: dict):
                # sanitize inputs
                point = pd.Series(point).explode().to_dict()
                env._set_variables(point)
                obs = env._get_observables(data["vocs"].output_names)

                ts = curr_ts()
                obs["timestamp"] = ts.timestamp()

                return obs

            data["evaluator"] = Evaluator(function=evaluate_point)

        return data

    @field_validator("initial_points", mode="before")
    def validate_data(cls, v, info: ValidationInfo):
        if isinstance(v, dict):
            try:
                v = pd.DataFrame(v)
            except IndexError:
                v = pd.DataFrame(v, index=[0])

        return v

    @property
    def sorted_data(self):
        data_copy = deepcopy(self.data)
        if data_copy is not None:
            data_copy.index = data_copy.index.astype(int)
            data_copy.sort_index(inplace=True)

        return data_copy

    def json(self, **kwargs) -> str:
        """Handle custom serialization of environment"""

        result = super().json(**kwargs)
        dict_result = json.loads(result)

        # Remove extra fields
        fields_to_be_removed = [
            "dump_file",
            "evaluator",
            "max_evaluations",
            "serialize_inline",
            "serialize_torch",
            "strict",
        ]
        for field in fields_to_be_removed:
            dict_result.pop(field, None)

        dict_result["environment"] = {"name": self.environment.name} | dict_result[
            "environment"
        ]
        try:
            dict_result["environment"]["interface"] = {
                "name": self.environment.interface.name
            } | dict_result["environment"]["interface"]
        except KeyError:
            pass
        except AttributeError:
            pass

<<<<<<< HEAD
        return json.dumps(dict_result)    

    def __eq__(self, routine):
        if not isinstance(routine, Routine):
            return False
        self_dict = json.loads(self.json())
        self_dict.pop('data')
        routine_dict = json.loads(routine.json())
        routine_dict.pop('data')
        return self_dict == routine_dict
    
    def __hash__(self):
        self_dict = json.loads(self.json())
        self_dict.pop('data')
        return hash(tuple(sorted(self_dict)))
=======
        return json.dumps(dict_result)
>>>>>>> b7d83f0b


def calculate_variable_bounds(limit_options, vocs, env):
    vnames = vocs.variable_names
    var_curr = env._get_variables(vnames)
    var_range = env._get_bounds(vnames)

    variables_updated = {}
    for name in vnames:
        try:
            limit_option = limit_options[name]
        except KeyError:
            continue

        option_idx = limit_option['limit_option_idx']
        if option_idx:
            ratio = limit_option['ratio_full']
            hard_bounds = var_range[name]
            delta = 0.5 * ratio * (hard_bounds[1] - hard_bounds[0])
            bounds = [var_curr[name] - delta, var_curr[name] + delta]
            bounds = np.clip(bounds, hard_bounds[0], hard_bounds[1]).tolist()
            variables_updated[name] = bounds
        else:
            ratio = limit_option['ratio_curr']
            hard_bounds = var_range[name]
            sign = np.sign(var_curr[name])
            bounds = [var_curr[name] * (1 - 0.5 * sign * ratio),
                      var_curr[name] * (1 + 0.5 * sign * ratio)]
            bounds = np.clip(bounds, hard_bounds[0], hard_bounds[1]).tolist()
            variables_updated[name] = bounds

    return variables_updated


def calculate_initial_points(init_actions, vocs, env):
    vnames = vocs.variable_names
    init_points = {k: [] for k in vnames}

    for action in init_actions:
        if action['type'] == 'add_curr':
            var_curr = env._get_variables(vnames)
            for name in vnames:
                init_points[name].append(var_curr[name])
        elif action['type'] == 'add_rand':
            var_curr = env._get_variables(vnames)
            n_point = action['config']['n_points']
            fraction = action['config']['fraction']
            random_sample_region = get_local_region(
                var_curr, vocs, fraction=fraction)
            random_points = vocs.random_inputs(
                n_point, custom_bounds=random_sample_region)
            for point in random_points:
                for name in vnames:
                    init_points[name].append(point[name])

    return init_points<|MERGE_RESOLUTION|>--- conflicted
+++ resolved
@@ -2,6 +2,7 @@
 from copy import deepcopy
 from typing import Any, List, Optional
 
+import numpy as np
 import numpy as np
 import pandas as pd
 from pandas import DataFrame
@@ -17,6 +18,8 @@
 from xopt.generators import get_generator
 from xopt.utils import get_local_region
 from badger.utils import curr_ts
+from xopt.utils import get_local_region
+from badger.utils import curr_ts
 from badger.environment import Environment, instantiate_env
 from badger.utils import curr_ts
 
@@ -29,6 +32,11 @@
     critical_constraint_names: Optional[List[str]] = Field([])
     tags: Optional[List] = Field(None)
     script: Optional[str] = Field(None)
+    # Store relative to current params
+    relative_to_current: Optional[bool] = Field(False)
+    vrange_limit_options: Optional[dict] = Field(None)
+    initial_point_actions: Optional[List] = Field(None)
+    additional_variables: Optional[List[str]] = Field([])
     # Store relative to current params
     relative_to_current: Optional[bool] = Field(False)
     vrange_limit_options: Optional[dict] = Field(None)
@@ -156,7 +164,6 @@
         except AttributeError:
             pass
 
-<<<<<<< HEAD
         return json.dumps(dict_result)    
 
     def __eq__(self, routine):
@@ -172,9 +179,6 @@
         self_dict = json.loads(self.json())
         self_dict.pop('data')
         return hash(tuple(sorted(self_dict)))
-=======
-        return json.dumps(dict_result)
->>>>>>> b7d83f0b
 
 
 def calculate_variable_bounds(limit_options, vocs, env):
