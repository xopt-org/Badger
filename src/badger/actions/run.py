import logging
import os
import sys
import time
import signal
from pandas import DataFrame
<<<<<<< HEAD
from badger.utils import curr_ts
from badger.core import run_routine as run
from badger.routine import Routine
from badger.settings import read_value
from badger.errors import BadgerRunTerminatedError

logger = logging.getLogger(__name__)
=======
from coolname import generate_slug
from ..utils import load_config, merge_params
from ..utils import config_list_to_dict, curr_ts
from ..core import run_routine as run
from ..routine import Routine
from ..settings import init_settings
from ..errors import BadgerRunTerminated
>>>>>>> 6514fec4


def run_n_archive(
    routine: Routine, yes=False, save=False, verbose=2, sleep=0, flush_prompt=False
):
    try:
        from ..archive import archive_run
    except Exception as e:
        logger.error(e)
        return

    # Store system states and other stuff
    storage = {
        "states": None,
        "ts_last_dump": None,
        "paused": False,
    }

    def handler(*args):
        if storage["paused"]:
            print("")  # start a new line
            if flush_prompt:  # erase the last prompt
<<<<<<< HEAD
                sys.stdout.write("\033[F")
            raise BadgerRunTerminatedError
        storage["paused"] = True
=======
                sys.stdout.write('\033[F')
            raise BadgerRunTerminated
        storage['paused'] = True
>>>>>>> 6514fec4

    signal.signal(signal.SIGINT, handler)

    def check_run_status():
        return 0

    def before_evaluate(candidates: DataFrame):
        if storage["paused"]:
            res = input(
                "Optimization paused. Press Enter to resume or Ctrl/Cmd + C to terminate: "
            )
            while res != "":
                if flush_prompt:
                    sys.stdout.write("\033[F")
                res = input(
                    f"Invalid choice: {res}. Please press Enter to resume or Ctrl/Cmd + C to terminate: "
                )
            if flush_prompt:
                sys.stdout.write("\033[F")
        storage["paused"] = False

    def after_evaluate(data: DataFrame):
        # vars: ndarray
        # obses: ndarray
        # cons: ndarray
        # stas: list
        ts = curr_ts()
        ts_float = ts.timestamp()
        config = init_settings()
        # Try dump the run data and interface log to the disk
<<<<<<< HEAD
        dump_period = float(read_value("BADGER_DATA_DUMP_PERIOD"))
        ts_last_dump = storage["ts_last_dump"]
=======
        dump_period = float(config.read_value('BADGER_DATA_DUMP_PERIOD'))
        ts_last_dump = storage['ts_last_dump']
>>>>>>> 6514fec4
        if (ts_last_dump is None) or (ts_float - ts_last_dump > dump_period):
            storage["ts_last_dump"] = ts_float
            _run = archive_run(routine, storage["states"])
            # Try dump the interface logs
            try:
                path = _run["path"]
                filename = _run["filename"][:-4] + "pickle"
                routine.environment.interface.dump_recording(
                    os.path.join(path, filename)
                )
            except Exception:
                pass

        # take a break to let the outside signal to change the status
        time.sleep(sleep)

    def states_ready(states):
        storage["states"] = states

    try:
        run(
            routine,
            active_callback=check_run_status,
            generate_callback=before_evaluate,
            evaluate_callback=after_evaluate,
            states_callback=states_ready,
        )
    except BadgerRunTerminatedError as e:
        logger.info(e)
    except Exception as e:
        logger.error(e)

    # Save the run when at least one solution has been evaluated
    if len(routine.data):
        _run = archive_run(routine, storage["states"])
        # Try dump the interface logs
        try:
            path = _run["path"]
            filename = _run["filename"][:-4] + "pickle"
            routine.environment.interface.stop_recording(os.path.join(path, filename))
        except Exception:
            pass


def run_routine(args):
    pass
    # try:
    #     from ..factory import get_algo, get_env
    # except Exception as e:
    #     logger.error(e)
    #     return

    # try:
    #     # Get env params
    #     _, configs_env = get_env(args.env)

    #     # Get algo params
    #     _, configs_algo = get_algo(args.algo)

    #     # Normalize the algo and env params
    #     params_env = load_config(args.env_params)
    #     params_algo = load_config(args.algo_params)
    # except Exception as e:
    #     logger.error(e)
    #     return
    # params_env = merge_params(configs_env['params'], params_env)
    # params_algo = merge_params(configs_algo['params'], params_algo)

    # # Load routine configs
    # try:
    #     configs_routine = load_config(args.config)
    # except Exception as e:
    #     logger.error(e)
    #     return

    # # Compose the routine
    # routine = {
    #     'name': args.save or generate_slug(2),
    #     'algo': args.algo,
    #     'env': args.env,
    #     'algo_params': params_algo,
    #     'env_params': params_env,
    #     # env_vranges is an additional info for the normalization
    #     # Will be removed after the normalization
    #     'env_vranges': config_list_to_dict(configs_env['variables']),
    #     'config': configs_routine,
    # }

    # run_n_archive(routine, args.yes, args.save, args.verbose)<|MERGE_RESOLUTION|>--- conflicted
+++ resolved
@@ -3,24 +3,16 @@
 import sys
 import time
 import signal
+
 from pandas import DataFrame
-<<<<<<< HEAD
-from badger.utils import curr_ts
-from badger.core import run_routine as run
-from badger.routine import Routine
-from badger.settings import read_value
-from badger.errors import BadgerRunTerminatedError
 
-logger = logging.getLogger(__name__)
-=======
-from coolname import generate_slug
-from ..utils import load_config, merge_params
-from ..utils import config_list_to_dict, curr_ts
+from ..utils import curr_ts
 from ..core import run_routine as run
 from ..routine import Routine
 from ..settings import init_settings
 from ..errors import BadgerRunTerminated
->>>>>>> 6514fec4
+
+logger = logging.getLogger(__name__)
 
 
 def run_n_archive(
@@ -43,15 +35,9 @@
         if storage["paused"]:
             print("")  # start a new line
             if flush_prompt:  # erase the last prompt
-<<<<<<< HEAD
                 sys.stdout.write("\033[F")
-            raise BadgerRunTerminatedError
+            raise BadgerRunTerminated
         storage["paused"] = True
-=======
-                sys.stdout.write('\033[F')
-            raise BadgerRunTerminated
-        storage['paused'] = True
->>>>>>> 6514fec4
 
     signal.signal(signal.SIGINT, handler)
 
@@ -82,13 +68,8 @@
         ts_float = ts.timestamp()
         config = init_settings()
         # Try dump the run data and interface log to the disk
-<<<<<<< HEAD
-        dump_period = float(read_value("BADGER_DATA_DUMP_PERIOD"))
+        dump_period = float(config.read_value("BADGER_DATA_DUMP_PERIOD"))
         ts_last_dump = storage["ts_last_dump"]
-=======
-        dump_period = float(config.read_value('BADGER_DATA_DUMP_PERIOD'))
-        ts_last_dump = storage['ts_last_dump']
->>>>>>> 6514fec4
         if (ts_last_dump is None) or (ts_float - ts_last_dump > dump_period):
             storage["ts_last_dump"] = ts_float
             _run = archive_run(routine, storage["states"])
@@ -116,7 +97,7 @@
             evaluate_callback=after_evaluate,
             states_callback=states_ready,
         )
-    except BadgerRunTerminatedError as e:
+    except BadgerRunTerminated as e:
         logger.info(e)
     except Exception as e:
         logger.error(e)
