<<<<<<< HEAD
=======
from ..settings import init_settings
>>>>>>> 6514fec4
import os
import logging

from badger.settings import (
    list_settings,
    read_value,
    write_value,
    BADGER_PATH_DICT,
    BADGER_CORE_DICT,
)
from badger.utils import yprint, convert_str_to_value

logger = logging.getLogger(__name__)


def config_settings(args):
    config_singleton = init_settings()
    key = args.key

    if key is None:
        yprint(config_singleton.list_settings())
        return

    try:
        print("")
        try:
            return _config_path_var(key)
        except KeyError:
            return _config_core_var(key)
    except KeyError:
        pass
    except IndexError:
        pass
    except KeyboardInterrupt:
        return

    logger.error(f"{key} is not a valid Badger config key!")


def _config_path_var(var_name):
<<<<<<< HEAD
    display_name = BADGER_PATH_DICT[var_name]["display name"]
    desc = BADGER_PATH_DICT[var_name]["description"]
=======
    config_singleton = init_settings()

    is_path = config_singleton.read_is_path(var_name)    
    
    if not is_path:
        raise KeyError
    
    display_name = config_singleton.read_display_name(var_name)
    desc = config_singleton.read_description(var_name)
>>>>>>> 6514fec4

    print(f"=== Configure {display_name} ===")
    print(f"*** {desc} ***\n")
    while True:
        res = input(
            f"Please type in the path to the Badger {display_name} folder (S to skip, R to reset): \n"
        )
        if res == "S":
            break
        if res == "R":
            _res = input(
<<<<<<< HEAD
                f"The current value {read_value(var_name)} will be reset, proceed (y/[n])? "
            )
            if _res == "y":
=======
                f'The current value {config_singleton.read_value(var_name)} will be reset, proceed (y/[n])? ')
            if _res == 'y':
>>>>>>> 6514fec4
                break
            elif (not _res) or (_res == "n"):
                print("")
                continue
            else:
                print(f"Invalid choice: {_res}")

        res = os.path.abspath(os.path.expanduser(res))
        if os.path.isdir(res):
            _res = input(f"Your choice is {res}, proceed ([y]/n)? ")
            if _res == "n":
                print("")
                continue
            elif (not _res) or (_res == "y"):
                break
            else:
                print(f"Invalid choice: {_res}")
        else:
            _res = input(f"{res} does not exist, do you want to create it ([y]/n)? ")
            if _res == "n":
                print("")
                continue
            elif (not _res) or (_res == "y"):
                os.makedirs(res)
                print(f"Directory {res} has been created")
                break
            else:
                print(f"Invalid choice: {_res}")

<<<<<<< HEAD
    if res == "R":
        write_value(var_name, None)
        print(f"You reset the Badger {display_name} folder setting")
    elif res != "S":
        write_value(var_name, res)
        print(f"You set the Badger {display_name} folder to {res}")


def _config_core_var(var_name):
    display_name = BADGER_CORE_DICT[var_name]["display name"]
    desc = BADGER_CORE_DICT[var_name]["description"]
    default = BADGER_CORE_DICT[var_name]["default value"]
=======
    if res == 'R':
        config_singleton.write_value(var_name, None)
        print(f'You reset the Badger {display_name} folder setting')
    elif res != 'S':
        config_singleton.write_value(var_name, res)
        print(f'You set the Badger {display_name} folder to {res}')


def _config_core_var(var_name):
    config_singleton = init_settings()

    display_name = config_singleton.get_section('core')[var_name]['display name']
    desc = config_singleton.get_section('core')[var_name]['description']
    default = config_singleton.get_section('core')[var_name]['default value']
>>>>>>> 6514fec4

    print(f"=== Configure {display_name} ===")
    print(f"*** {desc} ***\n")
    while True:
        res = input(
            f"Please type in the new value for {display_name} (S to skip, R to reset): \n"
        )
        if res == "S":
            break
        if res == "R":
            _res = input(
<<<<<<< HEAD
                f"The current value {read_value(var_name)} will be reset to {default}, proceed (y/[n])? "
            )
            if _res == "y":
=======
                f'The current value {config_singleton.read_value(var_name)} will be reset to {default}, proceed (y/[n])? ')
            if _res == 'y':
>>>>>>> 6514fec4
                break
            elif (not _res) or (_res == "n"):
                print("")
                continue
            else:
                print(f"Invalid choice: {_res}")
        else:
            break

<<<<<<< HEAD
    if res == "R":
        write_value(var_name, default)
        print(f"You reset the {display_name} setting")
    elif res != "S":
        write_value(var_name, convert_str_to_value(res))
        print(f"You set {display_name} to {res}")
=======
    if res == 'R':
        config_singleton.write_value(var_name, default)
        print(f'You reset the {display_name} setting')
    elif res != 'S':
        config_singleton.write_value(var_name, convert_str_to_value(res))
        print(f'You set {display_name} to {res}')
>>>>>>> 6514fec4
<|MERGE_RESOLUTION|>--- conflicted
+++ resolved
@@ -1,17 +1,7 @@
-<<<<<<< HEAD
-=======
 from ..settings import init_settings
->>>>>>> 6514fec4
 import os
 import logging
 
-from badger.settings import (
-    list_settings,
-    read_value,
-    write_value,
-    BADGER_PATH_DICT,
-    BADGER_CORE_DICT,
-)
 from badger.utils import yprint, convert_str_to_value
 
 logger = logging.getLogger(__name__)
@@ -42,20 +32,15 @@
 
 
 def _config_path_var(var_name):
-<<<<<<< HEAD
-    display_name = BADGER_PATH_DICT[var_name]["display name"]
-    desc = BADGER_PATH_DICT[var_name]["description"]
-=======
     config_singleton = init_settings()
 
-    is_path = config_singleton.read_is_path(var_name)    
-    
+    is_path = config_singleton.read_is_path(var_name)
+
     if not is_path:
         raise KeyError
-    
+
     display_name = config_singleton.read_display_name(var_name)
     desc = config_singleton.read_description(var_name)
->>>>>>> 6514fec4
 
     print(f"=== Configure {display_name} ===")
     print(f"*** {desc} ***\n")
@@ -67,14 +52,9 @@
             break
         if res == "R":
             _res = input(
-<<<<<<< HEAD
-                f"The current value {read_value(var_name)} will be reset, proceed (y/[n])? "
+                f"The current value {config_singleton.read_value(var_name)} will be reset, proceed (y/[n])? "
             )
             if _res == "y":
-=======
-                f'The current value {config_singleton.read_value(var_name)} will be reset, proceed (y/[n])? ')
-            if _res == 'y':
->>>>>>> 6514fec4
                 break
             elif (not _res) or (_res == "n"):
                 print("")
@@ -104,35 +84,20 @@
             else:
                 print(f"Invalid choice: {_res}")
 
-<<<<<<< HEAD
     if res == "R":
-        write_value(var_name, None)
+        config_singleton.write_value(var_name, None)
         print(f"You reset the Badger {display_name} folder setting")
     elif res != "S":
-        write_value(var_name, res)
+        config_singleton.write_value(var_name, res)
         print(f"You set the Badger {display_name} folder to {res}")
-
-
-def _config_core_var(var_name):
-    display_name = BADGER_CORE_DICT[var_name]["display name"]
-    desc = BADGER_CORE_DICT[var_name]["description"]
-    default = BADGER_CORE_DICT[var_name]["default value"]
-=======
-    if res == 'R':
-        config_singleton.write_value(var_name, None)
-        print(f'You reset the Badger {display_name} folder setting')
-    elif res != 'S':
-        config_singleton.write_value(var_name, res)
-        print(f'You set the Badger {display_name} folder to {res}')
 
 
 def _config_core_var(var_name):
     config_singleton = init_settings()
 
-    display_name = config_singleton.get_section('core')[var_name]['display name']
-    desc = config_singleton.get_section('core')[var_name]['description']
-    default = config_singleton.get_section('core')[var_name]['default value']
->>>>>>> 6514fec4
+    display_name = config_singleton.get_section("core")[var_name]["display name"]
+    desc = config_singleton.get_section("core")[var_name]["description"]
+    default = config_singleton.get_section("core")[var_name]["default value"]
 
     print(f"=== Configure {display_name} ===")
     print(f"*** {desc} ***\n")
@@ -144,14 +109,9 @@
             break
         if res == "R":
             _res = input(
-<<<<<<< HEAD
-                f"The current value {read_value(var_name)} will be reset to {default}, proceed (y/[n])? "
+                f"The current value {config_singleton.read_value(var_name)} will be reset to {default}, proceed (y/[n])? "
             )
             if _res == "y":
-=======
-                f'The current value {config_singleton.read_value(var_name)} will be reset to {default}, proceed (y/[n])? ')
-            if _res == 'y':
->>>>>>> 6514fec4
                 break
             elif (not _res) or (_res == "n"):
                 print("")
@@ -161,18 +121,9 @@
         else:
             break
 
-<<<<<<< HEAD
     if res == "R":
-        write_value(var_name, default)
+        config_singleton.write_value(var_name, default)
         print(f"You reset the {display_name} setting")
     elif res != "S":
-        write_value(var_name, convert_str_to_value(res))
-        print(f"You set {display_name} to {res}")
-=======
-    if res == 'R':
-        config_singleton.write_value(var_name, default)
-        print(f'You reset the {display_name} setting')
-    elif res != 'S':
         config_singleton.write_value(var_name, convert_str_to_value(res))
-        print(f'You set {display_name} to {res}')
->>>>>>> 6514fec4
+        print(f"You set {display_name} to {res}")