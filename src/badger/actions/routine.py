--- conflicted
+++ resolved
@@ -28,11 +28,7 @@
     try:
         routine, _ = load_routine(args.routine_id)
         if routine is None:
-<<<<<<< HEAD
-            print(f"Routine {args.routine_name} not found")
-=======
-            print(f'Routine {args.routine_id} not found')
->>>>>>> 6514fec4
+            print(f"Routine {args.routine_id} not found")
             return
     except Exception as e:
         print(e)
