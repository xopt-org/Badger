--- conflicted
+++ resolved
@@ -1,11 +1,5 @@
 import argparse
 
-<<<<<<< HEAD
-from .settings import init_settings
-=======
-from .log import config_log
-config_log()  # has to happen here to make sure the config taking effect
->>>>>>> 6514fec4
 from .actions import show_info
 from .actions.doctor import self_check
 from .actions.routine import show_routine
@@ -18,7 +12,7 @@
 from .actions.config import config_settings
 from .log import config_log
 
-config_log()  # Has to happen here to make sure the config taking effect
+config_log()
 
 
 def main():
