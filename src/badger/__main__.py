--- conflicted
+++ resolved
@@ -17,17 +17,6 @@
 
 def main():
     # Create the top-level parser
-<<<<<<< HEAD
-    parser = argparse.ArgumentParser(description='Badger the optimizer')
-    parser.add_argument('-g', '--gui', action='store_true',
-                        help='launch the GUI')
-    parser.add_argument('-ga', '--gui-acr', action='store_true',
-                        help='launch the GUI for ACR')
-    parser.add_argument('-l', '--log', choices=['CRITICAL', 'ERROR', 'WARNING', 'INFO', 'DEBUG', 'NOTSET'],
-                        default='WARNING', const='WARNING', nargs='?',
-                        help='change the log level')
-    parser.add_argument('-cf', '--config_filepath', type=str, default=None, help='Path to the config file')
-=======
     parser = argparse.ArgumentParser(description="Badger the optimizer")
     parser.add_argument("-g", "--gui", action="store_true", help="launch the GUI")
     parser.add_argument(
@@ -42,7 +31,7 @@
         nargs="?",
         help="change the log level",
     )
->>>>>>> 1a2fb8c9
+    parser.add_argument('-cf', '--config_filepath', type=str, default=None, help='Path to the config file')
     parser.set_defaults(func=show_info)
     subparsers = parser.add_subparsers(help="Badger commands help")
 
